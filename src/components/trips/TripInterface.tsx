'use client'

import React, { useState, useEffect } from 'react'
import { cn } from '@/lib/utils'
import { Plus } from 'lucide-react'
import WolthersLogo from './WolthersLogo'
import TripSquareButtons from './TripSquareButtons'
import TripHeader from './TripHeader'
import RouteMap from './RouteMap'
import TripActivities from './TripActivities'
import CommentsSection from './CommentsSection'
import TripNavigationBar from './TripNavigationBar'
import MobileReceiptScanner from '../expenses/MobileReceiptScanner'
import LoginModal from './LoginModal'
import { useDialogs } from '@/hooks/use-modal'
import { useAuth } from '@/contexts/AuthContext'
import { useTripDetails } from '@/hooks/useTrips'
import { useSingleTripNoteCount } from '@/hooks/useTripNoteCounts'
import type { Trip } from '@/types'

interface TripInterfaceProps {
  tripId: string
  isGuestAccess?: boolean
}

export default function TripInterface({ tripId, isGuestAccess = false }: TripInterfaceProps) {
  const [userTrips, setUserTrips] = useState<Trip[]>([])
  const [activeTab, setActiveTab] = useState(tripId)
  const [isMobileMenuOpen, setIsMobileMenuOpen] = useState(false)
  const [mobileMenuHeight, setMobileMenuHeight] = useState(0)
  const [isReceiptModalOpen, setIsReceiptModalOpen] = useState(false)
  const [showAuthModal, setShowAuthModal] = useState(false)
  const [isInitialLoad, setIsInitialLoad] = useState(true)
  const [isScrolled, setIsScrolled] = useState(false)
  const [scrollY, setScrollY] = useState(0)
  const { confirm } = useDialogs()
  const { isAuthenticated, user } = useAuth()
  
  // Use the hook to get trip details from Supabase
  const { trip: tripDetails, loading: tripLoading, error: tripError } = useTripDetails(tripId)
  
  // Get real-time note count for this trip - only when we have the actual trip UUID
  const { noteCount, refreshNoteCount } = useSingleTripNoteCount(tripDetails?.id || '')
  
  // Callback to handle note count changes from activity notes
  const handleActivityNoteCountChange = React.useCallback((activityId: string, newCount: number) => {
    console.log(`Activity ${activityId} note count changed to ${newCount}`)
    // Refresh the total trip note count
    refreshNoteCount()
  }, [refreshNoteCount])

  // Handle scroll behavior for floating button and header
  useEffect(() => {
    const handleScroll = () => {
      const scrolled = window.scrollY > 50
      setIsScrolled(scrolled)
      setScrollY(window.scrollY)
    }

    window.addEventListener('scroll', handleScroll)
    return () => window.removeEventListener('scroll', handleScroll)
  }, [])

  // Handle authentication flow for trip access
  useEffect(() => {
    // Give auth context time to initialize
    const timer = setTimeout(() => {
      setIsInitialLoad(false)

      // If we have an authentication error and we're not authenticated, show auth modal
      if (tripError === 'Authentication required to view trip' && !isAuthenticated) {
        setShowAuthModal(true)
      }
    }, 2000) // 2 second loading grace period

    return () => clearTimeout(timer)
  }, [tripError, isAuthenticated])

  // Close auth modal and reload when authentication succeeds
  useEffect(() => {
    if (isAuthenticated && showAuthModal) {
      setShowAuthModal(false)
      // Reload the page to fetch trip data with authentication
      window.location.reload()
    }
  }, [isAuthenticated, showAuthModal])

  // Load user trips for navigation (simplified to avoid timeouts)
  useEffect(() => {
    const loadUserTrips = async () => {
      try {
        const { supabase } = await import('@/lib/supabase-client')
        
        // Simplified approach - just get a few recent trips to avoid timeout
        const { data: trips, error } = await supabase
          .from('trips')
          .select('id, title, description, start_date, end_date, status, access_code, trip_type, total_cost, creator_id, created_at')
          .eq('status', 'ongoing')
          .order('start_date', { ascending: false })
          .limit(5) // Limit to avoid timeouts
        
        if (trips && !error) {
          const convertedTrips = trips.map(dbTrip => {
            // Parse dates properly to avoid timezone conversion issues
            const parseDate = (dateStr: string) => {
              const [year, month, day] = dateStr.split('T')[0].split('-').map(Number)
              return new Date(year, month - 1, day)
            }
            
            return {
              id: dbTrip.id,
              title: dbTrip.title,
              description: dbTrip.description || '',
              subject: dbTrip.description || dbTrip.title,
              startDate: parseDate(dbTrip.start_date),
              endDate: parseDate(dbTrip.end_date),
              status: dbTrip.status,
              createdBy: dbTrip.creator_id,
              estimatedBudget: parseFloat(dbTrip.total_cost) || 0,
              actualCost: parseFloat(dbTrip.total_cost) || 0,
              tripCode: `${dbTrip.trip_type || 'TRIP'}-${dbTrip.id?.slice(0, 8)}`,
              isConvention: dbTrip.trip_type === 'convention',
              metadata: {},
              accessCode: dbTrip.access_code,
              createdAt: new Date(dbTrip.created_at)
            }
          })
          setUserTrips(convertedTrips)
        } else {
          setUserTrips([])
        }
      } catch (error) {
        console.error('Failed to load user trips:', error)
        setUserTrips([])
      }
    }

    // Only load if authenticated to avoid guest access issues
    if (isAuthenticated) {
      loadUserTrips()
    } else {
      setUserTrips([])
    }
  }, [isAuthenticated, tripId])

  // Convert database trip to frontend Trip interface format
  // Create a placeholder trip for authentication errors to show blurred background
  const trip: Trip | null = tripDetails ? (() => {
    // Parse dates properly to avoid timezone conversion issues
    const parseDate = (dateStr: string) => {
      const [year, month, day] = dateStr.split('T')[0].split('-').map(Number)
      return new Date(year, month - 1, day)
    }
    
    return {
      id: tripDetails.id,
      title: tripDetails.title,
      description: tripDetails.description,
      subject: tripDetails.description || tripDetails.title,
      startDate: parseDate(tripDetails.start_date),
      endDate: parseDate(tripDetails.end_date),
      status: tripDetails.status,
      createdBy: tripDetails.creator_id,
      estimatedBudget: parseFloat(tripDetails.total_cost) || 0,
      actualCost: parseFloat(tripDetails.total_cost) || 0,
      tripCode: `${tripDetails.trip_type || 'TRIP'}-${tripDetails.id?.slice(0, 8)}`,
      isConvention: tripDetails.trip_type === 'convention',
      metadata: {},
      accessCode: tripDetails.access_code,
      createdAt: new Date(tripDetails.created_at)
    }
  })() : (tripError === 'Authentication required to view trip' ? {
    // Placeholder trip for authentication modal background
    id: tripId,
    title: 'Trip Details',
    description: 'Please sign in to view trip details',
    subject: 'Trip Details',
    startDate: new Date(),
    endDate: new Date(),
    status: 'planning' as any,
    createdBy: '',
    estimatedBudget: 0,
    actualCost: 0,
    tripCode: tripId,
    isConvention: false,
    metadata: {},
    accessCode: tripId,
    createdAt: new Date()
  } : null)

  // Process itinerary items from the database
  const activities = tripDetails?.itinerary_items || []
  
  // Check if there are any locations to show on map
  const hasLocations = activities.some(activity => 
    (activity.company_locations && activity.company_locations.latitude && activity.company_locations.longitude) ||
    activity.custom_location ||
    activity.location
  )

  const handleNewTrip = async () => {
    const shouldNavigate = await confirm(
      'Do you want to leave this trip page to create a new trip?',
      'Navigate to New Trip',
      'warning'
    )
    if (shouldNavigate) {
      window.location.href = '/trips/new'
    }
  }

  // Show loading screen while fetching trip details or during initial auth check
  if (tripLoading || isInitialLoad) {
    return (
      <div className="min-h-screen bg-gray-50 dark:bg-[#212121] flex items-center justify-center">
        <div className="flex flex-col items-center space-y-4">
          <div className="animate-spin w-8 h-8 border-2 border-emerald-500 border-t-transparent rounded-full"></div>
          <div className="text-lg font-medium text-gray-600 dark:text-gray-300">
            {isInitialLoad ? 'Loading...' : 'Looking for trip...'}
          </div>
        </div>
      </div>
    )
  }

  // Show error screen if there was a non-authentication error fetching the trip
  if (tripError && tripError !== 'Authentication required to view trip') {
    return (
      <div className="min-h-screen bg-gray-50 dark:bg-[#212121] flex items-center justify-center">
        <div className="flex flex-col items-center space-y-4 text-center">
          <div className="text-6xl">❌</div>
          <div className="text-lg font-medium text-red-600 dark:text-red-400">Error loading trip</div>
          <div className="text-sm text-gray-500 dark:text-gray-400 max-w-md">{tripError}</div>
          <button 
            onClick={() => window.location.reload()} 
            className="px-4 py-2 bg-emerald-600 text-white rounded-lg hover:bg-emerald-700 transition-colors"
          >
            Try Again
          </button>
        </div>
      </div>
    )
  }

  // Show trip not found only after loading is complete and no error occurred (but not for auth errors)
  if (!trip && !tripLoading && tripError !== 'Authentication required to view trip') {
    return (
      <div className="min-h-screen bg-gray-50 dark:bg-[#212121] flex items-center justify-center">
        <div className="flex flex-col items-center space-y-4 text-center">
          <div className="text-6xl">🔍</div>
          <div className="text-lg font-medium text-red-600 dark:text-red-400">Trip not found</div>
          <div className="text-sm text-gray-500 dark:text-gray-400 max-w-md">
            The trip you're looking for might have been moved or doesn't exist.
          </div>
          <button 
            onClick={() => window.location.href = '/dashboard'} 
            className="px-4 py-2 bg-emerald-600 text-white rounded-lg hover:bg-emerald-700 transition-colors"
          >
            Go to Dashboard
          </button>
        </div>
      </div>
    )
  }

  return (
    <div className={`min-h-screen bg-[#F3EDE2] dark:bg-[#212121] ${showAuthModal ? 'blur-sm' : ''}`}>
      {/* Wolthers Logo Header */}
      <WolthersLogo 
        onMobileMenuToggle={setIsMobileMenuOpen}
        onMenuHeightChange={setMobileMenuHeight}
        onReceiptScanOpen={() => setIsReceiptModalOpen(true)}
        showReceiptButton={!isGuestAccess} // Show for authenticated users on trip pages
      />
      
      {/* Trip Navigation Bar - Always visible */}
      <TripNavigationBar 
        currentTripId={tripId}
        currentTrip={trip}
        userTrips={userTrips}
        isAuthenticated={isAuthenticated}
        isGuestAccess={isGuestAccess}
        isMobileMenuOpen={isMobileMenuOpen}
        mobileMenuHeight={mobileMenuHeight}
      />

      {/* Trip Square Buttons Navigation - Only show for authenticated users (not guests) and hidden on mobile */}
      {!isGuestAccess && (
        <div className={cn(
          "relative z-20 hidden md:block",
          userTrips.length > 1 ? "mt-12" : "mt-4"
        )}>
          <TripSquareButtons 
            currentTripId={tripId}
            activeTab={activeTab}
            onTabChange={setActiveTab}
            onNewTrip={handleNewTrip}
            isAuthenticated={isAuthenticated}
          />
        </div>
      )}

      {/* Trip Content */}
      <div className={cn(
        "max-w-7xl mx-auto px-0 md:px-4 py-0 md:py-6",
        userTrips.length > 1 && !isGuestAccess && "pt-2"
      )}>
        {/* Trip Header */}
        <div className={cn(
          "transition-all duration-300 px-4 md:px-0",
          isScrolled ? "-mt-4 md:mt-6" : "mt-4 md:mt-6"
        )}>
          <TripHeader trip={trip} tripData={tripDetails} />
        </div>

        {/* Map Section - Full width on mobile, only show if there are locations */}
        {hasLocations && (
          <div className="mb-6 px-0 md:px-0">
            <RouteMap
              itineraryDays={[]}
              tripTitle={trip.title}
              activities={activities}
              tripStartDate={trip.startDate}
              tripEndDate={trip.endDate}
              hideHeaderOnMobile={true}
            />
          </div>
        )}

        {/* Activities Section - Full width on mobile */}
        <div className="mb-12">
          <TripActivities 
            activities={activities}
            loading={tripLoading}
            error={tripError}
            canEditTrip={!isGuestAccess && trip?.createdBy === user?.id}
            isAdmin={user?.role === 'global_admin'}
            tripStatus={trip?.status}
            tripId={tripId}
            onNoteCountChange={handleActivityNoteCountChange}
          />
        </div>
      </div>

      {/* Comments Section at Bottom */}
      <div className="bg-gradient-to-b from-[#E8DDD0] to-[#F3EDE2] dark:bg-gradient-to-b dark:from-[#1a1a1a] dark:to-[#1a1a1a] border-t border-[#D4C5B0] dark:border-[#2a2a2a] py-8 pb-24">
        <div className="max-w-7xl mx-auto px-0 md:px-4">
          <CommentsSection
            tripId={tripId}
            isAuthenticated={isAuthenticated}
            isGuestAccess={isGuestAccess}
          />
        </div>
      </div>


      {/* Floating Glassmorphic Expense Button - Only show for authenticated users */}
      {!isGuestAccess && user && (
        <div
          className={cn(
            "md:hidden fixed bottom-6 right-6 z-50 transition-all duration-500 ease-out",
            scrollY > 100 ? "transform translate-y-0" : "transform translate-y-0"
          )}
        >
          <button
            onClick={() => setIsReceiptModalOpen(true)}
            className={cn(
              "group relative overflow-hidden transition-all duration-300 ease-out",
              "backdrop-blur-xl bg-white/20 dark:bg-black/30",
              "border border-white/30 dark:border-white/10",
              "shadow-2xl shadow-black/10 dark:shadow-black/30",
              "hover:scale-105 active:scale-95",
              scrollY > 50
                ? "rounded-full h-12 w-12"
                : "rounded-full h-12 w-28 md:w-32"
            )}
          >
<<<<<<< HEAD
            <Receipt className="w-5 h-5" />
            Scan Receipt
=======
            {/* Background glow effect */}
            <div className="absolute inset-0 bg-gradient-to-r from-emerald-400/10 to-blue-400/10 opacity-0 group-hover:opacity-100 transition-opacity duration-300" />

            {/* Content */}
            <div className="relative flex items-center justify-center h-full">
              <div className="flex items-center gap-2 text-gray-800 dark:text-white font-medium text-sm">
                <Plus className="w-5 h-5" />
                <span className={cn(
                  "transition-all duration-300 whitespace-nowrap overflow-hidden",
                  scrollY > 50 ? "w-0 opacity-0" : "w-auto opacity-100"
                )}>
                  Expense
                </span>
              </div>
            </div>
>>>>>>> e00aa6a7
          </button>
        </div>
      )}

      {/* Mobile Receipt Scanner */}
      <MobileReceiptScanner
        isOpen={isReceiptModalOpen}
        onClose={() => setIsReceiptModalOpen(false)}
        tripId={tripId}
        onExpenseAdded={() => {
          // Could refresh expenses or show success message
          console.log('Expense added successfully')
        }}
      />

      {/* Authentication Modal */}
      <LoginModal
        isOpen={showAuthModal}
        onClose={() => setShowAuthModal(false)}
        message="Please sign in to access this trip"
      />
    </div>
  )
}<|MERGE_RESOLUTION|>--- conflicted
+++ resolved
@@ -375,10 +375,6 @@
                 : "rounded-full h-12 w-28 md:w-32"
             )}
           >
-<<<<<<< HEAD
-            <Receipt className="w-5 h-5" />
-            Scan Receipt
-=======
             {/* Background glow effect */}
             <div className="absolute inset-0 bg-gradient-to-r from-emerald-400/10 to-blue-400/10 opacity-0 group-hover:opacity-100 transition-opacity duration-300" />
 
@@ -394,7 +390,6 @@
                 </span>
               </div>
             </div>
->>>>>>> e00aa6a7
           </button>
         </div>
       )}
