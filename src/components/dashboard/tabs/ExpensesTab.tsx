/**
 * Expenses Tab Component
 * 
 * Provides comprehensive expense tracking and budget management
 * with cost breakdowns, approval workflows, and financial reporting.
 */

import React, { useState, useCallback } from 'react'
import {
  DollarSign,
  Plus,
  Receipt,
  CreditCard,
  TrendingUp,
  TrendingDown,
  AlertTriangle,
  CheckCircle2,
  Clock,
  FileText,
  Calendar,
  User,
  Filter,
  Download,
  Camera
} from 'lucide-react'
import type { TripCard } from '@/types'
import type { TabValidationState } from '@/types/enhanced-modal'
import { cn } from '@/lib/utils'
<<<<<<< HEAD
import MobileReceiptScanner from '@/components/expenses/MobileReceiptScanner'
=======
import ReceiptScanModal from '@/components/expenses/ReceiptScanModal'
>>>>>>> e00aa6a7

interface ExpensesTabProps {
  trip: TripCard
  tripDetails?: any
  onUpdate: (tab: 'expenses', updates: any) => void
  validationState: TabValidationState
  className?: string
}

export function ExpensesTab({
  trip,
  tripDetails,
  onUpdate,
  validationState,
  className = ''
}: ExpensesTabProps) {
  const [activeSection, setActiveSection] = useState<'overview' | 'expenses' | 'receipts' | 'reports'>('overview')
  const [showAddExpense, setShowAddExpense] = useState(false)
<<<<<<< HEAD
  const [showReceiptScanner, setShowReceiptScanner] = useState(false)
=======
  const [showReceiptModal, setShowReceiptModal] = useState(false)
>>>>>>> e00aa6a7
  const [selectedCurrency, setSelectedCurrency] = useState('BRL')
  const [dateFilter, setDateFilter] = useState('all')

  // Real expense data would come from API call to /api/trips/${trip.id}/expenses
  // For now, show empty state until real expenses are implemented
  const mockExpenses: any[] = []

  const handleExpenseAdded = (expense: any) => {
    console.log('Expense added:', expense)
    // TODO: Refresh expenses list or show success message
    // This could trigger a refetch of expenses data
  }

  const expenseCategories = [
    { id: 'transportation', label: 'Transportation', color: 'bg-blue-100 text-blue-800 dark:bg-blue-900/30 dark:text-blue-300' },
    { id: 'accommodation', label: 'Accommodation', color: 'bg-purple-100 text-purple-800 dark:bg-purple-900/30 dark:text-purple-300' },
    { id: 'meals', label: 'Meals & Entertainment', color: 'bg-orange-100 text-orange-800 dark:bg-orange-900/30 dark:text-orange-300' },
    { id: 'supplies', label: 'Supplies', color: 'bg-green-100 text-green-800 dark:bg-green-900/30 dark:text-green-300' },
    { id: 'other', label: 'Other', color: 'bg-gray-100 text-gray-800 dark:bg-gray-700 dark:text-gray-300' }
  ]

  const getStatusIcon = (status: string) => {
    switch (status) {
      case 'approved':
        return <CheckCircle2 className="w-4 h-4 text-emerald-500" />
      case 'pending':
        return <Clock className="w-4 h-4 text-amber-500" />
      case 'rejected':
        return <AlertTriangle className="w-4 h-4 text-red-500" />
      case 'draft':
        return <FileText className="w-4 h-4 text-gray-500" />
      default:
        return <Clock className="w-4 h-4 text-gray-400" />
    }
  }

  const getStatusColor = (status: string) => {
    switch (status) {
      case 'approved':
        return 'bg-emerald-100 text-emerald-800 dark:bg-emerald-900/30 dark:text-emerald-300'
      case 'pending':
        return 'bg-amber-100 text-amber-800 dark:bg-amber-900/30 dark:text-amber-300'
      case 'rejected':
        return 'bg-red-100 text-red-800 dark:bg-red-900/30 dark:text-red-300'
      case 'draft':
        return 'bg-gray-100 text-gray-800 dark:bg-gray-700 dark:text-gray-300'
      default:
        return 'bg-gray-100 text-gray-600 dark:bg-gray-700 dark:text-gray-400'
    }
  }

  const getCategoryColor = (category: string) => {
    const cat = expenseCategories.find(c => c.id === category)
    return cat?.color || 'bg-gray-100 text-gray-800 dark:bg-gray-700 dark:text-gray-300'
  }

  const formatCurrency = (amount: number, currency: string) => {
    const locale = currency === 'BRL' ? 'pt-BR' : currency === 'USD' ? 'en-US' : 'en-EU'
    return new Intl.NumberFormat(locale, {
      style: 'currency',
      currency: currency
    }).format(amount)
  }

  // Calculate totals from trip data
  const totalBudget = trip.estimatedBudget || 0
  const totalExpenses = mockExpenses.reduce((sum, expense) => sum + expense.amount, 0)
  const approvedExpenses = mockExpenses.filter(e => e.status === 'approved').reduce((sum, expense) => sum + expense.amount, 0)
  const pendingExpenses = mockExpenses.filter(e => e.status === 'pending').reduce((sum, expense) => sum + expense.amount, 0)
  const budgetUsedPercentage = (totalExpenses / totalBudget) * 100

  return (
    <div className={cn('flex flex-col min-h-0 space-y-6', className)}>
      <div className="flex items-center justify-between">
        <h3 className="text-lg font-semibold text-gray-900 dark:text-golden-400">
          Expenses & Budget
        </h3>
        <div className="flex items-center space-x-3">
          <select
            value={selectedCurrency}
            onChange={(e) => setSelectedCurrency(e.target.value)}
            className="text-xs px-2 py-1 border border-gray-300 dark:border-gray-600 rounded-md bg-white dark:bg-gray-700 text-gray-700 dark:text-gray-300"
          >
            <option value="BRL">BRL</option>
            <option value="USD">USD</option>
            <option value="EUR">EUR</option>
          </select>
          
          <div className="flex gap-2">
            <button
              onClick={() => setShowReceiptScanner(true)}
              className="flex items-center space-x-2 px-4 py-2 bg-emerald-600 text-white rounded-lg hover:bg-emerald-700 transition-colors"
            >
              <Camera className="w-4 h-4" />
              <span>Scan Receipt</span>
            </button>
            <button
              onClick={() => setShowAddExpense(true)}
              className="flex items-center space-x-2 px-3 py-2 bg-gray-600 text-white rounded-lg hover:bg-gray-700 transition-colors"
            >
              <Plus className="w-4 h-4" />
              <span>Add Manual</span>
            </button>
          </div>
        </div>
      </div>

      {/* Section Navigation */}
      <div className="border-b border-gray-200 dark:border-[#2a2a2a]">
        <nav className="flex space-x-6">
          {[
            { id: 'overview', label: 'Budget Overview', icon: TrendingUp },
            { id: 'expenses', label: 'Expense List', icon: Receipt },
            { id: 'receipts', label: 'Receipts', icon: FileText },
            { id: 'reports', label: 'Reports', icon: Download }
          ].map((section) => {
            const Icon = section.icon
            return (
              <button
                key={section.id}
                onClick={() => setActiveSection(section.id as any)}
                className={`flex items-center space-x-2 pb-3 border-b-2 transition-colors ${
                  activeSection === section.id
                    ? 'border-emerald-500 text-emerald-600 dark:text-emerald-400'
                    : 'border-transparent text-gray-500 hover:text-gray-700 dark:text-gray-400 dark:hover:text-gray-300'
                }`}
              >
                <Icon className="w-4 h-4" />
                <span>{section.label}</span>
              </button>
            )
          })}
        </nav>
      </div>

      {/* Content Area */}
      {activeSection === 'overview' && (
        <div className="space-y-6">
          {/* Budget Overview Cards */}
          <div className="grid grid-cols-1 md:grid-cols-2 lg:grid-cols-4 gap-4">
            <div className="bg-white dark:bg-[#1a1a1a] rounded-lg border border-pearl-200 dark:border-[#2a2a2a] p-4">
              <div className="flex items-center justify-between">
                <div>
                  <div className="text-sm text-gray-500 dark:text-gray-400">Total Budget</div>
                  <div className="text-2xl font-bold text-gray-900 dark:text-gray-100">
                    {formatCurrency(totalBudget, selectedCurrency)}
                  </div>
                </div>
                <DollarSign className="w-8 h-8 text-emerald-500" />
              </div>
            </div>

            <div className="bg-white dark:bg-[#1a1a1a] rounded-lg border border-pearl-200 dark:border-[#2a2a2a] p-4">
              <div className="flex items-center justify-between">
                <div>
                  <div className="text-sm text-gray-500 dark:text-gray-400">Total Expenses</div>
                  <div className="text-2xl font-bold text-gray-900 dark:text-gray-100">
                    {formatCurrency(totalExpenses, selectedCurrency)}
                  </div>
                </div>
                <Receipt className="w-8 h-8 text-blue-500" />
              </div>
            </div>

            <div className="bg-white dark:bg-[#1a1a1a] rounded-lg border border-pearl-200 dark:border-[#2a2a2a] p-4">
              <div className="flex items-center justify-between">
                <div>
                  <div className="text-sm text-gray-500 dark:text-gray-400">Remaining</div>
                  <div className="text-2xl font-bold text-gray-900 dark:text-gray-100">
                    {formatCurrency(totalBudget - totalExpenses, selectedCurrency)}
                  </div>
                </div>
                {totalBudget - totalExpenses >= 0 ? (
                  <TrendingUp className="w-8 h-8 text-emerald-500" />
                ) : (
                  <TrendingDown className="w-8 h-8 text-red-500" />
                )}
              </div>
            </div>

            <div className="bg-white dark:bg-[#1a1a1a] rounded-lg border border-pearl-200 dark:border-[#2a2a2a] p-4">
              <div className="flex items-center justify-between">
                <div>
                  <div className="text-sm text-gray-500 dark:text-gray-400">Budget Used</div>
                  <div className="text-2xl font-bold text-gray-900 dark:text-gray-100">
                    {budgetUsedPercentage.toFixed(1)}%
                  </div>
                </div>
                <div className={`w-8 h-8 rounded-full flex items-center justify-center ${
                  budgetUsedPercentage > 100 
                    ? 'bg-red-100 dark:bg-red-900' 
                    : budgetUsedPercentage > 80 
                      ? 'bg-amber-100 dark:bg-amber-900' 
                      : 'bg-emerald-100 dark:bg-emerald-900'
                }`}>
                  {budgetUsedPercentage > 100 ? (
                    <AlertTriangle className="w-4 h-4 text-red-600 dark:text-red-400" />
                  ) : (
                    <CheckCircle2 className="w-4 h-4 text-emerald-600 dark:text-emerald-400" />
                  )}
                </div>
              </div>
            </div>
          </div>

          {/* Budget Progress Bar */}
          <div className="bg-white dark:bg-[#1a1a1a] rounded-lg border border-pearl-200 dark:border-[#2a2a2a] p-6">
            <div className="flex items-center justify-between mb-4">
              <h4 className="font-medium text-gray-900 dark:text-gray-100">Budget Progress</h4>
              <div className="text-sm text-gray-500 dark:text-gray-400">
                {formatCurrency(totalExpenses, selectedCurrency)} of {formatCurrency(totalBudget, selectedCurrency)}
              </div>
            </div>
            
            <div className="w-full bg-gray-200 dark:bg-gray-700 rounded-full h-4 overflow-hidden">
              <div 
                className={`h-full transition-all duration-700 ${
                  budgetUsedPercentage > 100 
                    ? 'bg-red-500' 
                    : budgetUsedPercentage > 80 
                      ? 'bg-amber-500' 
                      : 'bg-emerald-500'
                }`}
                style={{ width: `${Math.min(budgetUsedPercentage, 100)}%` }}
              />
              {budgetUsedPercentage > 100 && (
                <div className="bg-red-600 h-full" style={{ width: `${budgetUsedPercentage - 100}%` }} />
              )}
            </div>
            
            <div className="flex justify-between mt-2 text-xs text-gray-500 dark:text-gray-400">
              <span>0%</span>
              <span>50%</span>
              <span>100%</span>
            </div>
          </div>

          {/* Category Breakdown */}
          <div className="bg-white dark:bg-[#1a1a1a] rounded-lg border border-pearl-200 dark:border-[#2a2a2a] p-6">
            <h4 className="font-medium text-gray-900 dark:text-gray-100 mb-4">Expenses by Category</h4>
            <div className="space-y-3">
              {expenseCategories.map(category => {
                const categoryExpenses = mockExpenses.filter(e => e.category === category.id)
                const categoryTotal = categoryExpenses.reduce((sum, e) => sum + e.amount, 0)
                const categoryPercentage = totalExpenses > 0 ? (categoryTotal / totalExpenses) * 100 : 0
                
                return (
                  <div key={category.id} className="flex items-center justify-between">
                    <div className="flex items-center space-x-3">
                      <span className={`px-2 py-1 text-xs font-medium rounded-full ${category.color}`}>
                        {category.label}
                      </span>
                      <span className="text-sm text-gray-500 dark:text-gray-400">
                        {categoryExpenses.length} items
                      </span>
                    </div>
                    <div className="text-right">
                      <div className="text-sm font-medium text-gray-900 dark:text-gray-100">
                        {formatCurrency(categoryTotal, selectedCurrency)}
                      </div>
                      <div className="text-xs text-gray-500 dark:text-gray-400">
                        {categoryPercentage.toFixed(1)}%
                      </div>
                    </div>
                  </div>
                )
              })}
            </div>
          </div>
        </div>
      )}

      {activeSection === 'expenses' && (
        <div className="bg-white dark:bg-[#1a1a1a] rounded-lg border border-pearl-200 dark:border-[#2a2a2a] overflow-hidden">
          {/* Expenses Header */}
          <div className="px-6 py-4 bg-emerald-800 dark:bg-emerald-900 border-b border-emerald-700">
            <div className="flex items-center justify-between">
              <h4 className="font-medium text-golden-400">All Expenses</h4>
              <div className="flex items-center space-x-3">
                <select
                  value={dateFilter}
                  onChange={(e) => setDateFilter(e.target.value)}
                  className="text-xs px-2 py-1 bg-emerald-700 border border-emerald-600 rounded-md text-golden-400"
                >
                  <option value="all">All Dates</option>
                  <option value="week">This Week</option>
                  <option value="month">This Month</option>
                </select>
                <div className="text-xs text-golden-400/70">
                  {mockExpenses.length} items
                </div>
              </div>
            </div>
          </div>

          {/* Expenses List */}
          <div className="divide-y divide-gray-200 dark:divide-[#2a2a2a]">
            {mockExpenses.length === 0 ? (
              <div className="px-6 py-12 text-center">
                <Receipt className="w-8 h-8 text-gray-400 mx-auto mb-3" />
                <p className="text-gray-500 dark:text-gray-400 mb-2">No expenses recorded yet</p>
                <p className="text-sm text-gray-400 dark:text-gray-500">
                  Click "Add Expense" to start tracking trip costs
                </p>
              </div>
            ) : (
              mockExpenses.map((expense) => (
                <div key={expense.id} className="px-6 py-4 hover:bg-gray-50 dark:hover:bg-[#111111]">
                  <div className="flex items-center justify-between">
                    <div className="flex items-center space-x-4">
                      <div className="w-10 h-10 bg-gray-100 dark:bg-gray-700 rounded-lg flex items-center justify-center">
                        <Receipt className="w-5 h-5 text-gray-600 dark:text-gray-400" />
                      </div>
                      
                      <div>
                        <div className="font-medium text-gray-900 dark:text-gray-100">
                          {expense.description}
                        </div>
                        <div className="flex items-center space-x-4 text-xs text-gray-500 dark:text-gray-400 mt-1">
                          <div className="flex items-center space-x-1">
                            <Calendar className="w-3 h-3" />
                            <span>{new Date(expense.date).toLocaleDateString()}</span>
                          </div>
                          <div className="flex items-center space-x-1">
                            <User className="w-3 h-3" />
                            <span>{expense.submittedBy}</span>
                          </div>
                          {expense.receipt && (
                            <div className="flex items-center space-x-1">
                              <FileText className="w-3 h-3 text-emerald-500" />
                              <span className="text-emerald-600 dark:text-emerald-400">Receipt</span>
                            </div>
                          )}
                        </div>
                      </div>
                    </div>
                    
                    <div className="flex items-center space-x-4">
                      <div className="text-right">
                        <div className="font-medium text-gray-900 dark:text-gray-100">
                          {formatCurrency(expense.amount, expense.currency)}
                        </div>
                        <div className="flex items-center space-x-2 mt-1">
                          <span className={`px-2 py-0.5 text-xs font-medium rounded-full ${getCategoryColor(expense.category)}`}>
                            {expenseCategories.find(c => c.id === expense.category)?.label}
                          </span>
                        </div>
                      </div>
                      
                      <div className="flex items-center space-x-2">
                        {getStatusIcon(expense.status)}
                        <span className={`px-2 py-1 text-xs font-medium rounded-full ${getStatusColor(expense.status)}`}>
                          {expense.status}
                        </span>
                      </div>
                    </div>
                  </div>
                </div>
              ))
            )}
          </div>
        </div>
      )}

      {/* Receipts Section */}
      {activeSection === 'receipts' && (
        <div className="relative">
          <div className="bg-white dark:bg-[#1a1a1a] rounded-lg border border-pearl-200 dark:border-[#2a2a2a] overflow-hidden">
            {/* Receipts Header */}
            <div className="px-6 py-4 bg-emerald-800 dark:bg-emerald-900 border-b border-emerald-700">
              <div className="flex items-center justify-between">
                <h4 className="font-medium text-golden-400">Receipt Management</h4>
                <div className="flex items-center space-x-3">
                  <button
                    onClick={() => setShowReceiptModal(true)}
                    className="flex items-center space-x-2 px-4 py-2 bg-emerald-600 text-white rounded-lg hover:bg-emerald-700 transition-colors"
                  >
                    <Plus className="w-4 h-4" />
                    <span>Add Receipt</span>
                  </button>
                </div>
              </div>
            </div>

            {/* Receipts Content */}
            <div className="p-8 text-center">
              <Receipt className="w-12 h-12 text-gray-400 mx-auto mb-4" />
              <h5 className="text-lg font-medium text-gray-900 dark:text-gray-100 mb-2">
                Smart Receipt Scanning
              </h5>
              <p className="text-gray-500 dark:text-gray-400 mb-4">
                Scan receipts with your camera to automatically extract expense data
              </p>
              <button
                onClick={() => setShowReceiptModal(true)}
                className="inline-flex items-center space-x-2 px-6 py-3 bg-emerald-600 text-white rounded-lg hover:bg-emerald-700 transition-colors"
              >
                <Receipt className="w-5 h-5" />
                <span>Scan Your First Receipt</span>
              </button>
            </div>
          </div>

          {/* Mobile Floating Receipt Button */}
          <div className="md:hidden fixed bottom-6 right-6 z-40">
            <button
              onClick={() => setShowReceiptModal(true)}
              className="group flex items-center space-x-3 bg-emerald-600 hover:bg-emerald-700 text-white px-4 py-3 rounded-full shadow-lg hover:shadow-xl transition-all duration-300 transform hover:scale-105"
            >
              <Receipt className="w-5 h-5" />
              <span className="font-medium">Receipts</span>
            </button>
          </div>
        </div>
      )}

      {/* Reports Section */}
      {activeSection === 'reports' && (
        <div className="bg-white dark:bg-[#1a1a1a] rounded-lg border border-pearl-200 dark:border-[#2a2a2a] p-12 text-center">
          <Download className="w-8 h-8 text-gray-400 mx-auto mb-3" />
          <p className="text-gray-500 dark:text-gray-400">Expense reporting coming soon</p>
          <p className="text-sm text-gray-400 dark:text-gray-500 mt-1">
            Generate detailed expense reports and analytics
          </p>
        </div>
      )}
<<<<<<< HEAD

      {/* Mobile Receipt Scanner */}
      <MobileReceiptScanner
        isOpen={showReceiptScanner}
        onClose={() => setShowReceiptScanner(false)}
        tripId={trip.id}
        onExpenseAdded={(expense) => {
          console.log('Expense added successfully:', expense)
          setShowReceiptScanner(false)
          // Here you would refresh the expenses list
        }}
=======
      {/* Receipt Scan Modal */}
      <ReceiptScanModal
        isOpen={showReceiptModal}
        onClose={() => setShowReceiptModal(false)}
        onExpenseAdded={handleExpenseAdded}
        tripId={trip.id}
>>>>>>> e00aa6a7
      />
    </div>
  )
}<|MERGE_RESOLUTION|>--- conflicted
+++ resolved
@@ -26,11 +26,7 @@
 import type { TripCard } from '@/types'
 import type { TabValidationState } from '@/types/enhanced-modal'
 import { cn } from '@/lib/utils'
-<<<<<<< HEAD
 import MobileReceiptScanner from '@/components/expenses/MobileReceiptScanner'
-=======
-import ReceiptScanModal from '@/components/expenses/ReceiptScanModal'
->>>>>>> e00aa6a7
 
 interface ExpensesTabProps {
   trip: TripCard
@@ -49,11 +45,7 @@
 }: ExpensesTabProps) {
   const [activeSection, setActiveSection] = useState<'overview' | 'expenses' | 'receipts' | 'reports'>('overview')
   const [showAddExpense, setShowAddExpense] = useState(false)
-<<<<<<< HEAD
   const [showReceiptScanner, setShowReceiptScanner] = useState(false)
-=======
-  const [showReceiptModal, setShowReceiptModal] = useState(false)
->>>>>>> e00aa6a7
   const [selectedCurrency, setSelectedCurrency] = useState('BRL')
   const [dateFilter, setDateFilter] = useState('all')
 
@@ -428,11 +420,11 @@
                 <h4 className="font-medium text-golden-400">Receipt Management</h4>
                 <div className="flex items-center space-x-3">
                   <button
-                    onClick={() => setShowReceiptModal(true)}
+                    onClick={() => setShowReceiptScanner(true)}
                     className="flex items-center space-x-2 px-4 py-2 bg-emerald-600 text-white rounded-lg hover:bg-emerald-700 transition-colors"
                   >
-                    <Plus className="w-4 h-4" />
-                    <span>Add Receipt</span>
+                    <Camera className="w-4 h-4" />
+                    <span>Scan Receipt</span>
                   </button>
                 </div>
               </div>
@@ -448,10 +440,10 @@
                 Scan receipts with your camera to automatically extract expense data
               </p>
               <button
-                onClick={() => setShowReceiptModal(true)}
+                onClick={() => setShowReceiptScanner(true)}
                 className="inline-flex items-center space-x-2 px-6 py-3 bg-emerald-600 text-white rounded-lg hover:bg-emerald-700 transition-colors"
               >
-                <Receipt className="w-5 h-5" />
+                <Camera className="w-5 h-5" />
                 <span>Scan Your First Receipt</span>
               </button>
             </div>
@@ -460,11 +452,11 @@
           {/* Mobile Floating Receipt Button */}
           <div className="md:hidden fixed bottom-6 right-6 z-40">
             <button
-              onClick={() => setShowReceiptModal(true)}
+              onClick={() => setShowReceiptScanner(true)}
               className="group flex items-center space-x-3 bg-emerald-600 hover:bg-emerald-700 text-white px-4 py-3 rounded-full shadow-lg hover:shadow-xl transition-all duration-300 transform hover:scale-105"
             >
-              <Receipt className="w-5 h-5" />
-              <span className="font-medium">Receipts</span>
+              <Camera className="w-5 h-5" />
+              <span className="font-medium">Scan Receipt</span>
             </button>
           </div>
         </div>
@@ -480,7 +472,6 @@
           </p>
         </div>
       )}
-<<<<<<< HEAD
 
       {/* Mobile Receipt Scanner */}
       <MobileReceiptScanner
@@ -488,18 +479,9 @@
         onClose={() => setShowReceiptScanner(false)}
         tripId={trip.id}
         onExpenseAdded={(expense) => {
-          console.log('Expense added successfully:', expense)
+          handleExpenseAdded(expense)
           setShowReceiptScanner(false)
-          // Here you would refresh the expenses list
         }}
-=======
-      {/* Receipt Scan Modal */}
-      <ReceiptScanModal
-        isOpen={showReceiptModal}
-        onClose={() => setShowReceiptModal(false)}
-        onExpenseAdded={handleExpenseAdded}
-        tripId={trip.id}
->>>>>>> e00aa6a7
       />
     </div>
   )
