import { Resend } from 'resend';

const resend = new Resend(process.env.RESEND_API_KEY);
const logoUrl = `${process.env.NEXT_PUBLIC_APP_URL || 'http://localhost:3000'}/images/logos/wolthers-logo-green.png`;
const baseUrl = process.env.NEXT_PUBLIC_APP_URL || 'http://localhost:3000';

// --- INTERFACES ---

interface BaseEmailData {
  tripTitle: string;
  tripAccessCode: string;
}

export interface EmailTemplate {
  subject: string;
  html: string;
}

<<<<<<< HEAD
export interface TripCreationEmailData extends BaseEmailData {
  createdBy: string;
  recipients: Array<{ name: string; email: string; role?: string }>;
=======
export interface TripItineraryEmailData {
  tripTitle: string
  tripAccessCode: string
  tripStartDate: string
  tripEndDate: string
  createdBy: string
  itinerary: Array<{
    date: string
    activities: Array<{
      time: string
      title: string
      location?: string
      duration?: string
    }>
  }>
  participants: Array<{
    name: string
    email: string
    role?: string
  }>
  companies: Array<{
    name: string
    representatives?: Array<{
      name: string
      email: string
    }>
  }>
  vehicle?: {
    make: string
    model: string
    licensePlate?: string
  }
  driver?: {
    name: string
    phone?: string
  }
}

export interface StaffInvitationEmailData {
  inviterName: string
  inviterEmail: string
  newStaffName: string
  role: string
  tripTitle?: string
  whatsApp?: string
>>>>>>> 86265e83
}

export interface TripCancellationEmailData extends BaseEmailData {
  cancelledBy: string;
  cancellationReason?: string;
  stakeholders: Array<{ name: string; email: string; role?: string }>;
}

<<<<<<< HEAD
export interface StaffInvitationEmailData extends BaseEmailData {
  inviterName: string;
  newStaffName: string;
  role: string;
}
=======
export interface HostMeetingRequestData {
  hostName: string
  hostEmail: string
  companyName: string
  meetingTitle: string
  meetingDate: string
  meetingTime: string
  meetingDuration?: string
  meetingLocation?: string
  meetingDescription?: string
  wolthersTeam: Array<{
    name: string
    role?: string
  }>
  tripTitle?: string
  tripAccessCode?: string
  inviterName: string
  inviterEmail: string
  acceptUrl: string
  declineUrl: string
  rescheduleUrl: string
  personalMessage?: string
  whatsApp?: string
}

export interface GuestItineraryData {
  guestName: string
  guestEmail: string
  tripTitle: string
  tripAccessCode: string
  tripStartDate: string
  tripEndDate: string
  createdBy: string
  itinerary: Array<{
    date: string
    activities: Array<{
      time: string
      title: string
      location?: string
      duration?: string
      type?: 'meeting' | 'transport' | 'meal' | 'activity' | 'accommodation'
      description?: string
    }>
  }>
  accommodation?: {
    name: string
    address?: string
    phone?: string
    checkIn?: string
    checkOut?: string
  }
  transportation?: {
    type: 'flight' | 'train' | 'car' | 'other'
    details: string
    arrivalTime?: string
    departureTime?: string
  }
  emergencyContacts: Array<{
    name: string
    role: string
    phone?: string
    email?: string
  }>
  specialInstructions?: string
}

/**
 * Generate trip cancellation email template
 */
export function createTripCancellationTemplate(data: TripCancellationEmailData): EmailTemplate {
  const { tripTitle, tripAccessCode, tripStartDate, tripEndDate, cancelledBy, cancellationReason } = data

  const subject = `Trip Cancelled: ${tripTitle} (${tripAccessCode})`
  
  const html = `
    <!DOCTYPE html>
    <html>
      <head>
        <meta charset="utf-8">
        <meta name="viewport" content="width=device-width, initial-scale=1.0">
        <title>Trip Cancellation Notice</title>
        <style>
          body { 
            font-family: -apple-system, BlinkMacSystemFont, 'Segoe UI', Roboto, sans-serif; 
            line-height: 1.4; 
            color: #333; 
            max-width: 500px; 
            margin: 0 auto; 
            padding: 16px; 
            background-color: #fff; 
            font-size: 13px;
          }
          .logo { 
            text-align: center; 
            margin-bottom: 20px; 
          }
          .logo svg {
            width: 32px;
            height: 32px;
          }
          .header { 
            text-align: center; 
            margin-bottom: 24px; 
            border-bottom: 1px solid #e5e5e5;
            padding-bottom: 16px;
          }
          .header h1 { 
            margin: 0; 
            font-size: 16px; 
            font-weight: 600; 
            color: #d32f2f;
          }
          .trip-details { 
            background: #f8f9fa; 
            padding: 12px; 
            border-radius: 4px; 
            margin: 16px 0; 
            font-size: 12px;
          }
          .trip-details p { 
            margin: 4px 0; 
          }
          .footer { 
            text-align: center; 
            color: #666; 
            font-size: 11px; 
            margin-top: 24px; 
            padding-top: 16px; 
            border-top: 1px solid #e5e5e5; 
          }
          p { 
            margin: 12px 0; 
            font-size: 13px; 
          }
        </style>
      </head>
      <body>
        <div class="logo">
          <svg viewBox="0 0 24 24" fill="#2D5347">
            <path d="M12 2l3.09 6.26L22 9.27l-5 4.87 1.18 6.88L12 17.77l-6.18 3.25L7 14.14 2 9.27l6.91-1.01L12 2z"/>
          </svg>
        </div>
        
        <div class="header">
          <h1>Trip Cancellation Notice</h1>
        </div>

        <p>This trip has been cancelled by ${cancelledBy}.</p>
        
        <div class="trip-details">
          <p><strong>${tripTitle}</strong></p>
          <p>Trip Code: ${tripAccessCode}</p>
          <p>Original Dates: ${new Date(tripStartDate).toLocaleDateString()} - ${new Date(tripEndDate).toLocaleDateString()}</p>
          <p>Cancelled By: ${cancelledBy}</p>
          ${cancellationReason ? `<p>Reason: ${cancellationReason}</p>` : ''}
        </div>

        <p>Please adjust your schedule accordingly. Contact the Wolthers & Associates team with any questions.</p>
        
        <div class="footer">
          <p>Wolthers & Associates Travel Team</p>
          <p>Automated notification from Wolthers Travel Management System</p>
        </div>
      </body>
    </html>
  `

  const text = `
TRIP CANCELLATION NOTICE

This trip has been cancelled by ${cancelledBy}.
>>>>>>> 86265e83

export interface HostInvitationEmailData extends BaseEmailData {
  hostName: string;
  companyName: string;
  inviterName: string;
  inviterEmail: string;
  wolthersTeam: Array<{ name: string; role?: string }>;
  visitDate?: string;
  visitTime?: string;
}

<<<<<<< HEAD
export interface HostVisitConfirmationData extends BaseEmailData {
  hostName: string;
  companyName: string;
  visitDate: string;
  visitTime: string;
  guests: string[];
  inviterName: string;
  inviterEmail: string;
  yesUrl: string;
  noUrl: string;
}

export interface VisitDeclinedData extends BaseEmailData {
  creatorName: string;
  hostName: string;
  companyName: string;
  visitDate: string;
}
=======
Please adjust your schedule accordingly. Contact the Wolthers & Associates team with any questions.

Wolthers & Associates Travel Team
  `
>>>>>>> 86265e83

export interface NewTimeProposedData extends BaseEmailData {
  creatorName: string;
  hostName: string;
  newDate: string;
  newTime: string;
}

// --- BASE TEMPLATE ---

function createBaseTemplate(subject: string, title: string, content: string, tripAccessCode?: string) {
  const tripLinkContent = tripAccessCode
    ? `
    <div style="text-align: center; margin-top: 30px;">
      <a href="${baseUrl}/trips/${tripAccessCode}" style="display: inline-block; padding: 12px 25px; text-decoration: none; border-radius: 6px; font-weight: 600; background-color: #004d40; color: white;">View Trip Details</a>
    </div>
    `
    : '';

  return `
    <!DOCTYPE html>
    <html>
      <head>
        <title>${subject}</title>
        <style>
          body { font-family: -apple-system, BlinkMacSystemFont, 'Segoe UI', Roboto, Helvetica, Arial, sans-serif, 'Apple Color Emoji', 'Segoe UI Emoji', 'Segoe UI Symbol'; line-height: 1.5; color: #333; max-width: 600px; margin: 20px auto; padding: 20px; background-color: #f7f7f7; font-size: 14px; }
          .container { background: white; padding: 30px; border-radius: 8px; box-shadow: 0 4px 12px rgba(0,0,0,0.08); }
          .logo-container { text-align: center; padding-bottom: 20px; border-bottom: 1px solid #e9e9e9; margin-bottom: 20px; }
          h1 { font-size: 22px; color: #1a202c; margin-bottom: 10px; }
          p { color: #4a5568; }
          .details-box { background: #f7fafc; padding: 16px; border-radius: 6px; margin: 20px 0; border: 1px solid #e2e8f0; }
          .footer { text-align: center; color: #718096; font-size: 12px; margin-top: 30px; padding-top: 20px; border-top: 1px solid #e9e9e9; }
        </style>
      </head>
      <body>
        <div class="container">
          <div class="logo-container">
            <img src="${logoUrl}" alt="Wolthers & Associates Logo" style="max-width: 160px; margin: 0 auto;" />
          </div>
          <h1>${title}</h1>
          ${content}
          ${tripLinkContent}
          <div class="footer">
            <p>This is an automated message from the Wolthers Travel Platform.</p>
          </div>
        </div>
      </body>
    </html>
  `;
}

// --- TEMPLATE CREATORS ---

export function createTripCreationTemplate(data: TripCreationEmailData): EmailTemplate {
  const subject = `You've been added to a new trip: ${data.tripTitle}`;
  const content = `
    <p>You have been added as a participant for the trip "<strong>${data.tripTitle}</strong>" by ${data.createdBy}.</p>
    <div class="details-box">
      <p><strong>Trip Code:</strong> ${data.tripAccessCode}</p>
    </div>
  `;
  const html = createBaseTemplate(subject, 'New Trip Assignment', content, data.tripAccessCode);
  return { subject, html };
}

export function createTripCancellationTemplate(data: TripCancellationEmailData): EmailTemplate {
  const subject = `Trip Cancelled: ${data.tripTitle}`;
  const content = `
    <p>The trip "<strong>${data.tripTitle}</strong>" has been cancelled by ${data.cancelledBy}.</p>
    <div class="details-box">
      <p><strong>Trip Code:</strong> ${data.tripAccessCode}</p>
      ${data.cancellationReason ? `<p><strong>Reason:</strong> ${data.cancellationReason}</p>` : ''}
    </div>
    <p>Please adjust your schedule accordingly.</p>
  `;
  const html = createBaseTemplate(subject, 'Trip Cancellation Notice', content);
  return { subject, html };
}

<<<<<<< HEAD
=======
/**
 * Generate trip itinerary email template (NEW - replaces the ugly trip creation template)
 */
export function createTripItineraryTemplate(data: TripItineraryEmailData): EmailTemplate {
  const { tripTitle, tripAccessCode, tripStartDate, tripEndDate, createdBy, itinerary, participants, companies, vehicle, driver } = data

  const formatDate = (dateStr: string) => {
    return new Date(dateStr).toLocaleDateString('en-US', {
      weekday: 'long',
      year: 'numeric',
      month: 'long',
      day: 'numeric'
    })
  }

  const formatDateRange = (start: string, end: string) => {
    const startDate = new Date(start)
    const endDate = new Date(end)
    const startFormatted = startDate.toLocaleDateString('en-US', {
      month: 'short',
      day: 'numeric'
    })
    const endFormatted = endDate.toLocaleDateString('en-US', {
      month: 'short', 
      day: 'numeric',
      year: 'numeric'
    })
    return `${startFormatted} - ${endFormatted}`
  }

  const subject = `${tripTitle} - ${formatDateRange(tripStartDate, tripEndDate)}`
  
  const html = `
    <!DOCTYPE html>
    <html>
      <head>
        <meta charset="utf-8">
        <meta name="viewport" content="width=device-width, initial-scale=1.0">
        <title>Trip Itinerary</title>
        <style>
          body { 
            font-family: -apple-system, BlinkMacSystemFont, 'Segoe UI', Roboto, sans-serif; 
            line-height: 1.4; 
            color: #333; 
            max-width: 600px; 
            margin: 0 auto; 
            padding: 16px; 
            background-color: #f9f9f9; 
            font-size: 13px;
          }
          .container { 
            background: white; 
            padding: 0; 
            border-radius: 12px; 
            box-shadow: 0 4px 20px rgba(0,0,0,0.08); 
            overflow: hidden;
          }
          .header { 
            background: linear-gradient(135deg, #2D5347, #1a4c42); 
            color: white; 
            padding: 30px; 
            text-align: center; 
          }
          .header h1 {
            margin: 0;
            font-size: 20px;
            font-weight: 600;
          }
          .header .trip-code {
            background: rgba(255,255,255,0.2);
            padding: 8px 16px;
            border-radius: 20px;
            display: inline-block;
            margin-top: 10px;
            font-family: 'Monaco', 'Consolas', monospace;
            font-size: 14px;
            letter-spacing: 1px;
          }
          .content {
            padding: 20px;
          }
          .trip-overview {
            background: linear-gradient(135deg, #FEF3C7, #F3E8A6);
            padding: 16px;
            border-radius: 6px;
            margin: 16px 0;
            border-left: 3px solid #2D5347;
          }
          .itinerary-section {
            background: #f8fafc;
            border-radius: 6px;
            padding: 16px;
            margin: 16px 0;
          }
          .day-section {
            margin: 12px 0;
            border-left: 2px solid #2D5347;
            padding-left: 12px;
          }
          .day-header {
            background: #2D5347;
            color: white;
            padding: 8px 12px;
            margin-left: -14px;
            margin-bottom: 8px;
            border-radius: 0 4px 4px 0;
            font-weight: 600;
            font-size: 14px;
          }
          .activity {
            background: white;
            padding: 10px;
            margin: 6px 0;
            border-radius: 4px;
            border-left: 2px solid #FEF3C7;
            display: flex;
            align-items: flex-start;
            gap: 10px;
          }
          .activity-time {
            background: #2D5347;
            color: white;
            padding: 6px 8px;
            border-radius: 3px;
            font-family: 'Monaco', 'Consolas', monospace;
            font-size: 11px;
            font-weight: 600;
            min-width: 60px;
            text-align: center;
            flex-shrink: 0;
          }
          .activity-details {
            flex: 1;
          }
          .activity-title {
            font-weight: 600;
            color: #2D5347;
            margin: 0 0 3px 0;
            font-size: 13px;
          }
          .activity-location {
            color: #666;
            font-size: 11px;
            margin: 0;
          }
          .logistics-section {
            display: grid;
            grid-template-columns: 1fr 1fr;
            gap: 12px;
            margin: 16px 0;
          }
          .logistics-card {
            background: white;
            padding: 12px;
            border-radius: 6px;
            border: 1px solid #f0f0f0;
          }
          .logistics-card h4 {
            margin: 0 0 8px 0;
            color: #2D5347;
            font-size: 13px;
            font-weight: 600;
          }
          .participants-section {
            background: #f0f9ff;
            padding: 12px;
            border-radius: 6px;
            margin: 16px 0;
          }
          .participants-grid {
            display: grid;
            grid-template-columns: 1fr 1fr;
            gap: 12px;
            margin-top: 8px;
          }
          .participant-group h5 {
            color: #2D5347;
            margin: 0 0 6px 0;
            font-size: 12px;
            font-weight: 600;
            text-transform: uppercase;
            letter-spacing: 0.5px;
          }
          .participant-list {
            list-style: none;
            padding: 0;
            margin: 0;
          }
          .participant-list li {
            padding: 2px 0;
            font-size: 11px;
            color: #555;
          }
          .footer { 
            text-align: center; 
            color: #666; 
            font-size: 12px; 
            margin-top: 20px; 
            padding: 16px;
            background: #f8fafc;
            border-top: 1px solid #e2e8f0; 
          }
          .contact-info {
            background: #2D5347;
            color: white;
            padding: 12px;
            border-radius: 6px;
            margin: 16px 0;
            text-align: center;
          }
          @media (max-width: 600px) {
            .logistics-section,
            .participants-grid {
              grid-template-columns: 1fr;
            }
            .activity {
              flex-direction: column;
              align-items: flex-start;
            }
            .activity-time {
              align-self: flex-start;
            }
          }
        </style>
      </head>
      <body>
        <div class="container">
          <div class="header">
            <h1>Trip Itinerary</h1>
            <div class="trip-code">${tripAccessCode}</div>
          </div>
          
          <div class="content">
            <div class="trip-overview">
              <h2 style="margin: 0 0 15px 0; color: #2D5347;">${tripTitle}</h2>
              <p style="margin: 0; font-size: 14px;"><strong>${new Date(tripStartDate).toLocaleDateString('en-US', { weekday: 'long', year: 'numeric', month: 'long', day: 'numeric' })} - ${new Date(tripEndDate).toLocaleDateString('en-US', { weekday: 'long', year: 'numeric', month: 'long', day: 'numeric' })}</strong></p>
              <p style="margin: 8px 0 0 0; color: #666; font-size: 13px;">Organized by ${createdBy}</p>
            </div>

            <div class="itinerary-section">
              <h3 style="margin: 0 0 20px 0; color: #2D5347; font-size: 18px;">Daily Schedule</h3>
              
              ${itinerary.map(day => `
                <div class="day-section">
                  <div class="day-header">
                    ${new Date(day.date).toLocaleDateString('en-US', { weekday: 'long', month: 'long', day: 'numeric' })}
                  </div>
                  ${day.activities.map(activity => `
                    <div class="activity">
                      <div class="activity-time">${activity.time}</div>
                      <div class="activity-details">
                        <h4 class="activity-title">${activity.title}</h4>
                        ${activity.location ? `<p class="activity-location">${activity.location}</p>` : ''}
                        ${activity.duration ? `<p class="activity-location">Duration: ${activity.duration}</p>` : ''}
                      </div>
                    </div>
                  `).join('')}
                </div>
              `).join('')}
            </div>

            <div class="logistics-section">
              ${vehicle ? `
              <div class="logistics-card">
                <h4>Transportation</h4>
                <p style="margin: 5px 0;"><strong>${vehicle.make} ${vehicle.model}</strong></p>
                ${vehicle.licensePlate ? `<p style="margin: 5px 0; color: #666; font-family: monospace;">${vehicle.licensePlate}</p>` : ''}
                ${driver ? `<p style="margin: 10px 0 5px 0; color: #2D5347; font-weight: 600;">Driver: ${driver.name}</p>` : ''}
                ${driver?.phone ? `<p style="margin: 5px 0; color: #666;">${driver.phone}</p>` : ''}
              </div>
              ` : ''}
              
              <div class="logistics-card">
                <h4>Emergency Contact</h4>
                <p style="margin: 5px 0;"><strong>${createdBy}</strong></p>
                <p style="margin: 5px 0; color: #666;">Wolthers & Associates</p>
                <p style="margin: 10px 0 5px 0; color: #2D5347;">trips@trips.wolthers.com</p>
              </div>
            </div>

            <div class="participants-section">
              <h3 style="margin: 0 0 15px 0; color: #2D5347; font-size: 16px;">Trip Participants</h3>
              <div class="participants-grid">
                ${participants.length > 0 ? `
                <div class="participant-group">
                  <h5>Wolthers Team</h5>
                  <ul class="participant-list">
                    ${participants.map(p => `<li>• ${p.name}${p.role ? ` (${p.role})` : ''}</li>`).join('')}
                  </ul>
                </div>
                ` : ''}
                
                ${companies.length > 0 ? `
                <div class="participant-group">
                  <h5>Traveling Companies</h5>
                  <ul class="participant-list">
                    ${companies.map(c => `<li>• ${c.name}</li>`).join('')}
                  </ul>
                </div>
                ` : ''}
              </div>
            </div>

            <div class="contact-info">
              <h4 style="margin: 0 0 10px 0; font-size: 15px;">Need Help During Your Trip?</h4>
              <p style="margin: 0; font-size: 13px;">Contact ${createdBy} or email <strong>trips@trips.wolthers.com</strong></p>
            </div>
          </div>
          
          <div class="footer">
            <p style="font-size: 14px;"><strong>Safe travels!</strong><br/>
            <strong>Wolthers & Associates Travel Team</strong></p>
            <p style="font-size: 11px; color: #999; margin-top: 12px;">
              This itinerary was generated automatically. For changes or questions, contact your trip organizer.
            </p>
          </div>
        </div>
      </body>
    </html>
  `

  const text = `
TRIP ITINERARY

${tripTitle}
Trip Code: ${tripAccessCode}
Dates: ${new Date(tripStartDate).toLocaleDateString()} - ${new Date(tripEndDate).toLocaleDateString()}
Organized by: ${createdBy}

DAILY SCHEDULE:
${itinerary.map(day => `
${new Date(day.date).toLocaleDateString('en-US', { weekday: 'long', month: 'long', day: 'numeric' })}
${day.activities.map(activity => `  ${activity.time} - ${activity.title}${activity.location ? ` at ${activity.location}` : ''}${activity.duration ? ` (${activity.duration})` : ''}`).join('\n')}
`).join('\n')}

TRANSPORTATION:
${vehicle ? `Vehicle: ${vehicle.make} ${vehicle.model}${vehicle.licensePlate ? ` (${vehicle.licensePlate})` : ''}` : 'TBD'}
${driver ? `Driver: ${driver.name}${driver.phone ? ` - ${driver.phone}` : ''}` : ''}

PARTICIPANTS:
${participants.length > 0 ? `Wolthers Team:\n${participants.map(p => `- ${p.name}${p.role ? ` (${p.role})` : ''}`).join('\n')}` : ''}
${companies.length > 0 ? `\nTraveling Companies:\n${companies.map(c => `- ${c.name}`).join('\n')}` : ''}

EMERGENCY CONTACT:
${createdBy} - trips@trips.wolthers.com

Safe travels!
Wolthers & Associates Travel Team
  `

  return { subject, html, text }
}

/**
 * Generate staff invitation email template
 */
>>>>>>> 86265e83
export function createStaffInvitationTemplate(data: StaffInvitationEmailData): EmailTemplate {
  const subject = `You've been invited to the trip: ${data.tripTitle}`;
  const content = `
    <p>Hello ${data.newStaffName},</p>
    <p>You have been invited by ${data.inviterName} to join the trip "<strong>${data.tripTitle}</strong>" as a ${data.role}.</p>
  `;
  const html = createBaseTemplate(subject, 'Trip Invitation', content, data.tripAccessCode);
  return { subject, html };
}

export function createHostInvitationTemplate(data: HostInvitationEmailData): EmailTemplate {
  const subject = `Visit Request for ${data.tripTitle}`;
  const content = `
    <p>Dear ${data.hostName},</p>
    <p>${data.inviterName} from Wolthers & Associates invites you to host a visit at <strong>${data.companyName}</strong> as part of the trip "<strong>${data.tripTitle}</strong>".</p>
    <div class="details-box">
        <p><strong>Trip Code:</strong> ${data.tripAccessCode}</p>
        ${data.visitDate ? `<p><strong>Proposed Date:</strong> ${data.visitDate}</p>` : ''}
        ${data.visitTime ? `<p><strong>Proposed Time:</strong> ${data.visitTime}</p>` : ''}
    </div>
    <p>Please contact ${data.inviterName} at ${data.inviterEmail} to coordinate.</p>
  `;
  const html = createBaseTemplate(subject, 'Visit Request', content, data.tripAccessCode);
  return { subject, html };
}

export function createHostVisitConfirmationTemplate(data: HostVisitConfirmationData): EmailTemplate {
  const subject = `Confirmation Required for visit during ${data.tripTitle}`;
  const content = `
    <p>Dear ${data.hostName},</p>
    <p>As part of the "<strong>${data.tripTitle}</strong>" trip, please confirm your availability for the following visit:</p>
    <div class="details-box">
      <p><strong>Company:</strong> ${data.companyName}</p>
      <p><strong>Date:</strong> ${data.visitDate}</p>
      <p><strong>Time:</strong> ${data.visitTime}</p>
      <p><strong>Attendees:</strong> ${data.guests.join(', ')}</p>
    </div>
    <p>Please confirm if you can host the visit at this time:</p>
    <div style="margin: 30px 0; text-align: center;">
      <a href="${data.yesUrl}" style="display: inline-block; padding: 12px 25px; margin: 0 10px; text-decoration: none; border-radius: 6px; font-weight: 600; background: #28a745; color: white;">Yes, I can host</a>
      <a href="${data.noUrl}" style="display: inline-block; padding: 12px 25px; margin: 0 10px; text-decoration: none; border-radius: 6px; font-weight: 600; background: #dc3545; color: white;">No, I am not available</a>
    </div>
  `;
  const html = createBaseTemplate(subject, 'Visit Confirmation Request', content);
  return { subject, html };
}

export function createVisitDeclinedTemplate(data: VisitDeclinedData): EmailTemplate {
  const subject = `Action Required: A visit for "${data.tripTitle}" was declined`;
  const content = `
    <p>Hi ${data.creatorName},</p>
    <p>This is a notification that <strong>${data.hostName}</strong> from <strong>${data.companyName}</strong> has declined the proposed visit on ${data.visitDate}.</p>
    <p>The host has been asked to propose an alternative time. You may also want to contact them directly to reschedule.</p>
  `;
  const html = createBaseTemplate(subject, 'Visit Declined', content, data.tripAccessCode);
  return { subject, html };
}

export function createNewTimeProposedTemplate(data: NewTimeProposedData): EmailTemplate {
  const subject = `New Time Proposed for: ${data.tripTitle}`;
  const content = `
    <p>Hi ${data.creatorName},</p>
    <p><strong>${data.hostName}</strong> has proposed a new time for a meeting during the "<strong>${data.tripTitle}</strong>" trip.</p>
    <div class="details-box">
      <p><strong>Proposed Date:</strong> ${data.newDate}</p>
      <p><strong>Proposed Time:</strong> ${data.newTime}</p>
    </div>
    <p>Please review this new time and update the trip schedule if it is suitable.</p>
  `;
  const html = createBaseTemplate(subject, 'New Time Proposed', content, data.tripAccessCode);
  return { subject, html };
}

// --- SENDER FUNCTIONS ---

// Add delay function to prevent rate limiting
const delay = (ms: number) => new Promise(resolve => setTimeout(resolve, ms));

async function sendEmail(to: string | string[], subject: string, html: string, reply_to?: string) {
  try {
    const result = await resend.emails.send({
      from: 'Wolthers Travel <trips@trips.wolthers.com>', // Fixed: Use consistent sender address
      to: Array.isArray(to) ? to : [to],
      subject,
      html,
      reply_to,
    });
    if (result.error) {
      console.error(`[Resend] Failed to send email to ${to}:`, result.error);
      throw new Error(result.error.message);
    }
    console.log(`[Resend] Email sent successfully to ${to}`);

    // Add delay after successful send to prevent rate limiting
    await delay(1000); // 1 second delay between emails

    return result;
  } catch (error) {
    console.error(`[Resend] Exception sending email to ${to}:`, error);

    // If rate limited, wait longer and retry once
    if (error instanceof Error && error.message.includes('rate limit')) {
      console.log(`[Resend] Rate limited, waiting 10 seconds and retrying...`);
      await delay(10000); // 10 second delay for rate limit

      try {
        const retryResult = await resend.emails.send({
          from: 'Wolthers Travel <trips@trips.wolthers.com>',
          to: Array.isArray(to) ? to : [to],
          subject,
          html,
          reply_to,
        });

        if (retryResult.error) {
          throw new Error(retryResult.error.message);
        }

        console.log(`[Resend] Email sent successfully on retry to ${to}`);
        await delay(1000); // Delay after retry too
        return retryResult;
      } catch (retryError) {
        console.error(`[Resend] Retry also failed:`, retryError);
        throw retryError;
      }
    }

    throw error;
  }
}

export async function sendTripCreationEmails(data: TripCreationEmailData) {
  const template = createTripCreationTemplate(data);
  const recipients = data.recipients.map(r => r.email);

  // For multiple recipients, send individually with delays to avoid rate limits
  if (recipients.length > 3) {
    const results = [];
    for (let i = 0; i < recipients.length; i++) {
      try {
        const result = await sendEmail(recipients[i], template.subject, template.html);
        results.push(result);

        // Extra delay between recipients for large batches
        if (i < recipients.length - 1) {
          await delay(2000); // 2 second delay between individual sends
        }
      } catch (error) {
        console.error(`Failed to send to ${recipients[i]}:`, error);
        results.push({ error });
      }
    }
    return results;
  }

  return sendEmail(recipients, template.subject, template.html);
}

export async function sendTripCancellationEmails(data: TripCancellationEmailData) {
  const template = createTripCancellationTemplate(data);
  const recipients = data.stakeholders.map(s => s.email);

  // For multiple recipients, send individually with delays to avoid rate limits
  if (recipients.length > 3) {
    const results = [];
    for (let i = 0; i < recipients.length; i++) {
      try {
        const result = await sendEmail(recipients[i], template.subject, template.html);
        results.push(result);

        // Extra delay between recipients for large batches
        if (i < recipients.length - 1) {
          await delay(2000); // 2 second delay between individual sends
        }
      } catch (error) {
        console.error(`Failed to send to ${recipients[i]}:`, error);
        results.push({ error });
      }
    }
    return results;
  }

  return sendEmail(recipients, template.subject, template.html);
}

export async function sendStaffInvitationEmail(email: string, data: StaffInvitationEmailData) {
  const template = createStaffInvitationTemplate(data);
  return sendEmail(email, template.subject, template.html);
}

export async function sendHostInvitationEmail(email: string, data: HostInvitationEmailData) {
  const template = createHostInvitationTemplate(data);
  return sendEmail(email, template.subject, template.html, data.inviterEmail);
}

export async function sendHostVisitConfirmationEmail(email: string, data: HostVisitConfirmationData) {
  const template = createHostVisitConfirmationTemplate(data);
  return sendEmail(email, template.subject, template.html, data.inviterEmail);
}

export async function sendVisitDeclinedNotification(email: string, data: VisitDeclinedData) {
  const template = createVisitDeclinedTemplate(data);
  return sendEmail(email, template.subject, template.html);
}

<<<<<<< HEAD
export async function sendNewTimeProposedNotification(email: string, data: NewTimeProposedData) {
  const template = createNewTimeProposedTemplate(data);
  return sendEmail(email, template.subject, template.html);
}
=======
/**
 * Send trip itinerary emails to guests and Wolthers staff (NEW - replaces ugly trip creation emails)
 */
export async function sendTripItineraryEmails(data: TripItineraryEmailData): Promise<{ success: boolean; errors: string[] }> {
  const template = createTripItineraryTemplate(data)
  const errors: string[] = []
  let successCount = 0

  // Collect all recipient emails (participants + company representatives)
  const recipients: Array<{ name: string; email: string }> = [
    ...data.participants,
    ...data.companies.flatMap(c => c.representatives || [])
  ]

  console.log(`📧 [Resend] Sending itinerary emails to ${recipients.length} recipients`)

  for (const recipient of recipients) {
    try {
      const result = await resend.emails.send({
        from: 'Wolthers Travel <trips@trips.wolthers.com>',
        to: [recipient.email],
        subject: template.subject,
        html: template.html,
        text: template.text,
      })

      if (result.error) {
        console.error(`❌ [Resend] Failed to send itinerary to ${recipient.email}:`, result.error)
        errors.push(`${recipient.name} (${recipient.email}): ${result.error.message}`)
      } else {
        console.log(`✅ [Resend] Sent itinerary email to ${recipient.name} (${recipient.email})`)
        successCount++
      }
    } catch (error) {
      console.error(`❌ [Resend] Exception sending itinerary to ${recipient.email}:`, error)
      errors.push(`${recipient.name} (${recipient.email}): ${error instanceof Error ? error.message : 'Unknown error'}`)
    }
  }

  console.log(`📧 [Resend] Itinerary email summary: ${successCount}/${recipients.length} sent successfully`)

  return {
    success: errors.length === 0,
    errors
  }
}

/**
 * Generate host meeting request email template - minimalistic card design
 */
export function createHostMeetingRequestTemplate(data: HostMeetingRequestData): EmailTemplate {
  const {
    hostName,
    companyName,
    meetingTitle,
    meetingDate,
    meetingTime,
    meetingLocation,
    wolthersTeam,
    inviterName,
    acceptUrl,
    declineUrl,
    rescheduleUrl
  } = data

  const formatDate = (dateStr: string) => {
    return new Date(dateStr).toLocaleDateString('en-US', {
      weekday: 'long',
      month: 'short',
      day: 'numeric'
    })
  }

  const subject = `Meeting Request - ${formatDate(meetingDate)} at ${meetingTime}`

  const html = `
    <!DOCTYPE html>
    <html>
      <head>
        <meta charset="utf-8">
        <meta name="viewport" content="width=device-width, initial-scale=1.0">
        <title>Meeting Request</title>
        <style>
          body {
            font-family: system-ui, -apple-system, sans-serif;
            color: #374151;
            margin: 0;
            padding: 40px 20px;
            background-color: #f9fafb;
          }
          .card {
            max-width: 500px;
            margin: 0 auto;
            background: white;
            border-radius: 8px;
            box-shadow: 0 2px 8px rgba(0,0,0,0.1);
            padding: 32px;
          }
          h1 {
            font-size: 20px;
            font-weight: 600;
            color: #111827;
            margin: 0 0 24px 0;
          }
          .meeting-info {
            background: #f3f4f6;
            border-radius: 6px;
            padding: 20px;
            margin: 20px 0;
          }
          .info-row {
            display: flex;
            margin-bottom: 8px;
          }
          .info-row:last-child { margin-bottom: 0; }
          .info-label {
            font-weight: 500;
            width: 80px;
            color: #6b7280;
          }
          .buttons {
            text-align: center;
            margin-top: 32px;
          }
          .button {
            display: inline-block;
            padding: 12px 24px;
            margin: 0 8px;
            border-radius: 6px;
            text-decoration: none;
            font-weight: 500;
            font-size: 14px;
          }
          .accept { background: #059669; color: white; }
          .decline { background: #dc2626; color: white; }
          .reschedule { background: #7c3aed; color: white; }
          .footer {
            margin-top: 32px;
            font-size: 13px;
            color: #9ca3af;
            text-align: center;
          }
        </style>
      </head>
      <body>
        <div class="card">
          <h1>Meeting Request</h1>
          
          <p>Hi ${hostName},</p>
          
          <p>We would like to schedule a meeting with ${companyName}.</p>
          
          <div class="meeting-info">
            <div class="info-row">
              <span class="info-label">Date:</span>
              <span>${formatDate(meetingDate)}</span>
            </div>
            <div class="info-row">
              <span class="info-label">Time:</span>
              <span>${meetingTime}</span>
            </div>
            ${meetingLocation ? `
            <div class="info-row">
              <span class="info-label">Location:</span>
              <span>${meetingLocation}</span>
            </div>` : ''}
            ${wolthersTeam.length > 0 ? `
            <div class="info-row">
              <span class="info-label">Team:</span>
              <span>${wolthersTeam.map(member => member.name).join(', ')}</span>
            </div>` : ''}
          </div>
          
          <div class="buttons">
            <a href="${acceptUrl}" class="button accept">Accept</a>
            <a href="${declineUrl}" class="button decline">Decline</a>
            <a href="${rescheduleUrl}" class="button reschedule">Reschedule</a>
          </div>
          
          <div class="footer">
            Best regards,<br/>
            ${inviterName}<br/>
            Wolthers & Associates
          </div>
        </div>
      </body>
    </html>`

  const text = `
Meeting Request

Hi ${hostName},

We would like to schedule a meeting with ${companyName}.

Date: ${formatDate(meetingDate)}
Time: ${meetingTime}${meetingLocation ? `
Location: ${meetingLocation}` : ''}${wolthersTeam.length > 0 ? `
Team: ${wolthersTeam.map(member => member.name).join(', ')}` : ''}

Please respond:
Accept: ${acceptUrl}
Decline: ${declineUrl}
Reschedule: ${rescheduleUrl}

Best regards,
${inviterName}
Wolthers & Associates`

  return { subject, html, text }
}

/**
 * Generate guest itinerary email template - minimalistic card design  
 */
export function createGuestItineraryTemplate(data: GuestItineraryData): EmailTemplate {
  const {
    guestName,
    tripTitle,
    tripAccessCode,
    tripStartDate,
    tripEndDate,
    createdBy,
    itinerary,
    accommodation,
    transportation,
    emergencyContacts,
    specialInstructions
  } = data

  const formatDate = (dateStr: string) => {
    return new Date(dateStr).toLocaleDateString('en-US', {
      weekday: 'long',
      year: 'numeric',
      month: 'long',
      day: 'numeric'
    })
  }

  const formatDateRange = (start: string, end: string) => {
    const startDate = new Date(start)
    const endDate = new Date(end)
    const startFormatted = startDate.toLocaleDateString('en-US', {
      month: 'short',
      day: 'numeric'
    })
    const endFormatted = endDate.toLocaleDateString('en-US', {
      month: 'short',
      day: 'numeric',
      year: 'numeric'
    })
    return `${startFormatted} - ${endFormatted}`
  }

  const getActivityIcon = (type?: string) => {
    switch (type) {
      case 'meeting': return '🤝'
      case 'transport': return '🚗'
      case 'meal': return '🍽️'
      case 'activity': return '🎯'
      case 'accommodation': return '🏨'
      default: return '📍'
    }
  }

  const subject = `Your Itinerary: ${tripTitle} - ${formatDateRange(tripStartDate, tripEndDate)}`

  const html = `
    <!DOCTYPE html>
    <html>
      <head>
        <meta charset="utf-8">
        <meta name="viewport" content="width=device-width, initial-scale=1.0">
        <title>Guest Itinerary</title>
        <style>
          body {
            font-family: -apple-system, BlinkMacSystemFont, 'Segoe UI', Roboto, sans-serif;
            line-height: 1.5;
            color: #2d3748;
            max-width: 650px;
            margin: 0 auto;
            padding: 20px;
            background-color: #f7fafc;
          }
          .container {
            background: white;
            border-radius: 12px;
            box-shadow: 0 4px 6px rgba(0, 0, 0, 0.05), 0 10px 15px rgba(0, 0, 0, 0.1);
            overflow: hidden;
          }
          .header {
            background: linear-gradient(135deg, #2D5347, #1a4c42);
            color: white;
            padding: 32px 24px;
            text-align: center;
          }
          .header h1 {
            margin: 0;
            font-size: 28px;
            font-weight: 600;
          }
          .header .trip-code {
            background: rgba(255,255,255,0.2);
            padding: 8px 16px;
            border-radius: 20px;
            display: inline-block;
            margin-top: 12px;
            font-family: 'Monaco', 'Consolas', monospace;
            font-size: 14px;
            letter-spacing: 1px;
          }
          .content {
            padding: 32px 24px;
          }
          .card {
            background: #f8fafc;
            border: 1px solid #e2e8f0;
            border-radius: 8px;
            padding: 24px;
            margin: 20px 0;
            box-shadow: 0 1px 3px rgba(0, 0, 0, 0.05);
          }
          .card h3 {
            margin: 0 0 16px 0;
            color: #2D5347;
            font-size: 18px;
            font-weight: 600;
            display: flex;
            align-items: center;
            gap: 8px;
          }
          .trip-overview {
            background: linear-gradient(135deg, #FEF3C7, #F3E8A6);
            border: none;
            border-left: 4px solid #2D5347;
          }
          .trip-overview h2 {
            margin: 0 0 12px 0;
            color: #2D5347;
            font-size: 22px;
          }
          .accommodation-card {
            background: #ecfdf5;
            border: 1px solid #a7f3d0;
          }
          .transport-card {
            background: #eff6ff;
            border: 1px solid #93c5fd;
          }
          .day-section {
            margin: 16px 0;
            border-left: 3px solid #2D5347;
            padding-left: 20px;
          }
          .day-header {
            background: #2D5347;
            color: white;
            padding: 12px 16px;
            margin-left: -23px;
            margin-bottom: 12px;
            border-radius: 0 6px 6px 0;
            font-weight: 600;
            font-size: 16px;
          }
          .activity {
            background: white;
            border: 1px solid #e2e8f0;
            border-radius: 6px;
            padding: 16px;
            margin: 12px 0;
            display: flex;
            align-items: flex-start;
            gap: 16px;
            box-shadow: 0 1px 2px rgba(0, 0, 0, 0.05);
          }
          .activity-time {
            background: #2D5347;
            color: white;
            padding: 8px 12px;
            border-radius: 6px;
            font-family: 'Monaco', 'Consolas', monospace;
            font-size: 12px;
            font-weight: 600;
            min-width: 70px;
            text-align: center;
            flex-shrink: 0;
          }
          .activity-content {
            flex: 1;
          }
          .activity-title {
            font-weight: 600;
            color: #2D5347;
            margin: 0 0 6px 0;
            font-size: 15px;
            display: flex;
            align-items: center;
            gap: 6px;
          }
          .activity-details {
            color: #6b7280;
            font-size: 14px;
            margin: 4px 0;
          }
          .emergency-card {
            background: #fef2f2;
            border: 1px solid #fecaca;
            border-left: 4px solid #ef4444;
          }
          .emergency-contacts {
            display: grid;
            grid-template-columns: repeat(auto-fit, minmax(200px, 1fr));
            gap: 12px;
            margin-top: 12px;
          }
          .contact-item {
            background: white;
            padding: 12px;
            border-radius: 6px;
            border: 1px solid #e2e8f0;
          }
          .contact-name {
            font-weight: 600;
            color: #ef4444;
            margin-bottom: 4px;
          }
          .contact-details {
            font-size: 13px;
            color: #6b7280;
          }
          .instructions-card {
            background: #f0f9ff;
            border: 1px solid #bfdbfe;
            border-left: 4px solid #3b82f6;
          }
          .footer {
            text-align: center;
            padding: 24px;
            background: #f8fafc;
            border-top: 1px solid #e2e8f0;
            color: #6b7280;
            font-size: 14px;
          }
          @media (max-width: 600px) {
            .emergency-contacts {
              grid-template-columns: 1fr;
            }
            .activity {
              flex-direction: column;
              align-items: flex-start;
            }
            .activity-time {
              align-self: flex-start;
            }
          }
        </style>
      </head>
      <body>
        <div class="container">
          <div class="header">
            <h1>✈️ Your Travel Itinerary</h1>
            <div class="trip-code">${tripAccessCode}</div>
          </div>
          
          <div class="content">
            <p>Dear ${guestName},</p>
            <p>Here is your complete itinerary for your upcoming trip. Please review all details carefully and keep this information handy during your travels.</p>

            <div class="card trip-overview">
              <h2>${tripTitle}</h2>
              <p style="margin: 0; font-size: 16px; font-weight: 500;">${formatDate(tripStartDate)} - ${formatDate(tripEndDate)}</p>
              <p style="margin: 8px 0 0 0; color: #6b7280;">Organized by ${createdBy}</p>
            </div>

            ${accommodation ? `
            <div class="card accommodation-card">
              <h3>🏨 Accommodation</h3>
              <p><strong>${accommodation.name}</strong></p>
              ${accommodation.address ? `<p>📍 ${accommodation.address}</p>` : ''}
              ${accommodation.phone ? `<p>📞 ${accommodation.phone}</p>` : ''}
              ${accommodation.checkIn ? `<p><strong>Check-in:</strong> ${accommodation.checkIn}</p>` : ''}
              ${accommodation.checkOut ? `<p><strong>Check-out:</strong> ${accommodation.checkOut}</p>` : ''}
            </div>
            ` : ''}

            ${transportation ? `
            <div class="card transport-card">
              <h3>🚗 Transportation</h3>
              <p><strong>Type:</strong> ${transportation.type.charAt(0).toUpperCase() + transportation.type.slice(1)}</p>
              <p><strong>Details:</strong> ${transportation.details}</p>
              ${transportation.arrivalTime ? `<p><strong>Arrival:</strong> ${transportation.arrivalTime}</p>` : ''}
              ${transportation.departureTime ? `<p><strong>Departure:</strong> ${transportation.departureTime}</p>` : ''}
            </div>
            ` : ''}

            <div class="card">
              <h3>📅 Daily Schedule</h3>
              
              ${itinerary.map(day => `
                <div class="day-section">
                  <div class="day-header">
                    ${formatDate(day.date)}
                  </div>
                  ${day.activities.map(activity => `
                    <div class="activity">
                      <div class="activity-time">${activity.time}</div>
                      <div class="activity-content">
                        <h4 class="activity-title">
                          ${getActivityIcon(activity.type)} ${activity.title}
                        </h4>
                        ${activity.location ? `<p class="activity-details">📍 ${activity.location}</p>` : ''}
                        ${activity.duration ? `<p class="activity-details">⏱️ Duration: ${activity.duration}</p>` : ''}
                        ${activity.description ? `<p class="activity-details">${activity.description}</p>` : ''}
                      </div>
                    </div>
                  `).join('')}
                </div>
              `).join('')}
            </div>

            ${specialInstructions ? `
            <div class="card instructions-card">
              <h3>ℹ️ Special Instructions</h3>
              <p>${specialInstructions}</p>
            </div>
            ` : ''}

            <div class="card emergency-card">
              <h3>🚨 Emergency Contacts</h3>
              <div class="emergency-contacts">
                ${emergencyContacts.map(contact => `
                  <div class="contact-item">
                    <div class="contact-name">${contact.name}</div>
                    <div class="contact-details">${contact.role}</div>
                    ${contact.phone ? `<div class="contact-details">📞 ${contact.phone}</div>` : ''}
                    ${contact.email ? `<div class="contact-details">📧 ${contact.email}</div>` : ''}
                  </div>
                `).join('')}
              </div>
            </div>

            <p>We hope you have a wonderful trip! If you have any questions or need assistance, please don't hesitate to contact us.</p>
          </div>
          
          <div class="footer">
            <p><strong>Safe travels!</strong><br/>
            <strong>Wolthers & Associates Travel Team</strong></p>
            <p style="margin-top: 12px; font-size: 12px; color: #9ca3af;">
              Keep this itinerary with you during your trip. For changes or questions, contact ${createdBy}.
            </p>
          </div>
        </div>
      </body>
    </html>
  `

  const text = `
YOUR TRAVEL ITINERARY

${tripTitle}
Trip Code: ${tripAccessCode}
Dates: ${formatDate(tripStartDate)} - ${formatDate(tripEndDate)}
Organized by: ${createdBy}

Dear ${guestName},

Here is your complete itinerary for your upcoming trip:

${accommodation ? `
ACCOMMODATION:
${accommodation.name}
${accommodation.address ? `Address: ${accommodation.address}` : ''}
${accommodation.phone ? `Phone: ${accommodation.phone}` : ''}
${accommodation.checkIn ? `Check-in: ${accommodation.checkIn}` : ''}
${accommodation.checkOut ? `Check-out: ${accommodation.checkOut}` : ''}
` : ''}

${transportation ? `
TRANSPORTATION:
Type: ${transportation.type.charAt(0).toUpperCase() + transportation.type.slice(1)}
Details: ${transportation.details}
${transportation.arrivalTime ? `Arrival: ${transportation.arrivalTime}` : ''}
${transportation.departureTime ? `Departure: ${transportation.departureTime}` : ''}
` : ''}

DAILY SCHEDULE:
${itinerary.map(day => `
${formatDate(day.date).toUpperCase()}
${day.activities.map(activity => `  ${activity.time} - ${activity.title}${activity.location ? ` at ${activity.location}` : ''}${activity.duration ? ` (${activity.duration})` : ''}${activity.description ? `\n    ${activity.description}` : ''}`).join('\n')}
`).join('')}

${specialInstructions ? `
SPECIAL INSTRUCTIONS:
${specialInstructions}
` : ''}

EMERGENCY CONTACTS:
${emergencyContacts.map(contact => `${contact.name} - ${contact.role}${contact.phone ? `\nPhone: ${contact.phone}` : ''}${contact.email ? `\nEmail: ${contact.email}` : ''}\n`).join('')}

Safe travels!
Wolthers & Associates Travel Team
  `

  return { subject, html, text }
}

/**
 * Send host meeting request email
 */
export async function sendHostMeetingRequestEmail(email: string, data: HostMeetingRequestData): Promise<{ success: boolean; error?: string }> {
  const template = createHostMeetingRequestTemplate(data)

  try {
    console.log(`📧 [Resend] Sending meeting request to ${email} for ${data.companyName}`)

    const result = await resend.emails.send({
      from: 'Wolthers Travel <trips@trips.wolthers.com>',
      to: [email],
      subject: template.subject,
      html: template.html,
      text: template.text,
      reply_to: data.inviterEmail
    })

    if (result.error) {
      console.error(`❌ [Resend] Failed to send meeting request to ${email}:`, result.error)
      return {
        success: false,
        error: result.error.message
      }
    } else {
      console.log(`✅ [Resend] Sent meeting request to ${data.hostName} at ${data.companyName} (${email})`)
      return { success: true }
    }
  } catch (error) {
    console.error(`❌ [Resend] Exception sending meeting request to ${email}:`, error)
    return {
      success: false,
      error: error instanceof Error ? error.message : 'Unknown error'
    }
  }
}

/**
 * Send guest itinerary email
 */
export async function sendGuestItineraryEmail(email: string, data: GuestItineraryData): Promise<{ success: boolean; error?: string }> {
  const template = createGuestItineraryTemplate(data)

  try {
    console.log(`📧 [Resend] Sending itinerary to ${email} for ${data.tripTitle}`)

    const result = await resend.emails.send({
      from: 'Wolthers Travel <trips@trips.wolthers.com>',
      to: [email],
      subject: template.subject,
      html: template.html,
      text: template.text
    })

    if (result.error) {
      console.error(`❌ [Resend] Failed to send itinerary to ${email}:`, result.error)
      return {
        success: false,
        error: result.error.message
      }
    } else {
      console.log(`✅ [Resend] Sent itinerary to ${data.guestName} (${email})`)
      return { success: true }
    }
  } catch (error) {
    console.error(`❌ [Resend] Exception sending itinerary to ${email}:`, error)
    return {
      success: false,
      error: error instanceof Error ? error.message : 'Unknown error'
    }
  }
}

/**
 * Meeting response notification email templates and functions
 */

export interface MeetingResponseNotificationData {
  organizerName: string
  organizerEmail: string
  hostName: string
  hostEmail: string
  companyName: string
  meetingTitle: string
  originalDate: string
  originalTime: string
  responseType: 'accept' | 'decline' | 'reschedule'
  responseMessage?: string
  rescheduleDetails?: {
    requestedDate?: string
    requestedTime?: string
  }
  tripTitle?: string
  tripAccessCode?: string
  respondedAt: string
}

/**
 * Generate meeting response notification email template for organizers
 */
export function createMeetingResponseNotificationTemplate(data: MeetingResponseNotificationData): EmailTemplate {
  const { 
    organizerName, 
    hostName, 
    hostEmail, 
    companyName, 
    meetingTitle, 
    originalDate, 
    originalTime, 
    responseType, 
    responseMessage,
    rescheduleDetails,
    tripTitle,
    tripAccessCode,
    respondedAt 
  } = data

  const getResponseColor = () => {
    switch (responseType) {
      case 'accept': return '#10b981'
      case 'decline': return '#ef4444'
      case 'reschedule': return '#f59e0b'
      default: return '#6b7280'
    }
  }

  const getResponseIcon = () => {
    switch (responseType) {
      case 'accept': return '✅'
      case 'decline': return '❌'
      case 'reschedule': return '🔄'
      default: return '📝'
    }
  }

  const getActionText = () => {
    switch (responseType) {
      case 'accept': return 'accepted'
      case 'decline': return 'declined'
      case 'reschedule': return 'requested to reschedule'
      default: return 'responded to'
    }
  }

  const subject = `Meeting Response: ${hostName} ${getActionText()} "${meetingTitle}"`
  
  const html = `
    <!DOCTYPE html>
    <html>
      <head>
        <meta charset="utf-8">
        <meta name="viewport" content="width=device-width, initial-scale=1.0">
        <title>Meeting Response Notification</title>
        <style>
          body {
            font-family: -apple-system, BlinkMacSystemFont, 'Segoe UI', Roboto, sans-serif;
            line-height: 1.5;
            color: #2d3748;
            max-width: 600px;
            margin: 0 auto;
            padding: 20px;
            background-color: #f7fafc;
          }
          .container {
            background: white;
            border-radius: 12px;
            box-shadow: 0 4px 6px rgba(0, 0, 0, 0.05), 0 10px 15px rgba(0, 0, 0, 0.1);
            overflow: hidden;
          }
          .header {
            background: linear-gradient(135deg, #2D5347, #1a4c42);
            color: white;
            padding: 32px 24px;
            text-align: center;
          }
          .header h1 {
            margin: 0;
            font-size: 24px;
            font-weight: 600;
          }
          .header p {
            margin: 8px 0 0 0;
            opacity: 0.9;
            font-size: 16px;
          }
          .content {
            padding: 32px 24px;
          }
          .response-badge {
            display: inline-flex;
            align-items: center;
            padding: 12px 20px;
            border-radius: 8px;
            font-weight: 600;
            font-size: 18px;
            margin: 0 auto 24px auto;
            color: white;
            background-color: ${getResponseColor()};
          }
          .card {
            background: #f8fafc;
            border: 1px solid #e2e8f0;
            border-radius: 8px;
            padding: 24px;
            margin: 24px 0;
            box-shadow: 0 1px 3px rgba(0, 0, 0, 0.05);
          }
          .card h3 {
            margin: 0 0 16px 0;
            color: #2D5347;
            font-size: 18px;
            font-weight: 600;
          }
          .card p {
            margin: 8px 0;
            color: #4a5568;
          }
          .meeting-details {
            background: linear-gradient(135deg, #FEF3C7, #F3E8A6);
            border: none;
            border-left: 4px solid #2D5347;
          }
          .host-details {
            background: #f0f9ff;
            border: 1px solid #bfdbfe;
          }
          .reschedule-card {
            background: #fef3c7;
            border: 1px solid #fbbf24;
          }
          .message-card {
            background: #f3f4f6;
            border: 1px solid #d1d5db;
          }
          .next-steps {
            background: #2D5347;
            color: white;
            margin: 24px 0;
            text-align: left;
          }
          .next-steps h3 {
            color: white;
            margin-bottom: 16px;
          }
          .next-steps p, .next-steps li {
            color: white;
            opacity: 0.9;
          }
          .next-steps ul {
            margin: 12px 0;
            padding-left: 20px;
          }
          .next-steps li {
            margin: 6px 0;
          }
          .footer {
            text-align: center;
            padding: 24px;
            background: #f8fafc;
            border-top: 1px solid #e2e8f0;
            color: #6b7280;
            font-size: 14px;
          }
          .highlight {
            background: #fef3c7;
            padding: 2px 6px;
            border-radius: 4px;
            font-weight: 600;
            color: #92400e;
          }
        </style>
      </head>
      <body>
        <div class="container">
          <div class="header">
            <h1>${getResponseIcon()} Meeting Response</h1>
            <p>Notification from Host</p>
          </div>
          
          <div class="content">
            <div style="text-align: center; margin-bottom: 24px;">
              <div class="response-badge">
                ${getResponseIcon()} Meeting ${responseType.charAt(0).toUpperCase() + responseType.slice(1)}
              </div>
            </div>

            <p>Hello ${organizerName},</p>
            <p><strong>${hostName}</strong> from <strong>${companyName}</strong> has ${getActionText()} the meeting invitation.</p>

            <div class="card meeting-details">
              <h3>📋 Meeting Details</h3>
              <p><strong>Meeting:</strong> ${meetingTitle}</p>
              <p><strong>Scheduled:</strong> ${originalDate} at ${originalTime}</p>
              ${tripTitle ? `<p><strong>Trip:</strong> ${tripTitle} ${tripAccessCode ? `(${tripAccessCode})` : ''}</p>` : ''}
              <p><strong>Response Date:</strong> ${new Date(respondedAt).toLocaleDateString('en-US', {
                weekday: 'long',
                year: 'numeric', 
                month: 'long',
                day: 'numeric'
              })} at ${new Date(respondedAt).toLocaleTimeString('en-US', {
                hour: '2-digit',
                minute: '2-digit'
              })}</p>
            </div>

            <div class="card host-details">
              <h3>🏢 Host Information</h3>
              <p><strong>Contact:</strong> ${hostName}</p>
              <p><strong>Company:</strong> ${companyName}</p>
              <p><strong>Email:</strong> <a href="mailto:${hostEmail}" style="color: #2D5347;">${hostEmail}</a></p>
            </div>

            ${responseType === 'reschedule' && rescheduleDetails ? `
            <div class="card reschedule-card">
              <h3>🔄 Reschedule Request</h3>
              ${rescheduleDetails.requestedDate ? `<p><strong>Requested Date:</strong> ${rescheduleDetails.requestedDate}</p>` : ''}
              ${rescheduleDetails.requestedTime ? `<p><strong>Requested Time:</strong> ${rescheduleDetails.requestedTime}</p>` : ''}
              ${!rescheduleDetails.requestedDate && !rescheduleDetails.requestedTime ? 
                '<p><em>No specific time requested. See message below for details.</em></p>' : ''}
            </div>
            ` : ''}

            ${responseMessage && responseMessage !== `Meeting ${responseType}ed` && responseMessage !== `Meeting ${responseType}ed via direct link` ? `
            <div class="card message-card">
              <h3>💬 Host's Message</h3>
              <p style="font-style: italic;">"${responseMessage}"</p>
            </div>
            ` : ''}

            <div class="card next-steps">
              <h3>📋 Recommended Next Steps</h3>
              ${responseType === 'accept' ? `
                <ul>
                  <li>Send calendar invitation with meeting details</li>
                  <li>Confirm meeting location and any required preparations</li>
                  <li>Share agenda or materials if needed</li>
                  <li>Add meeting to trip itinerary if applicable</li>
                </ul>
              ` : responseType === 'decline' ? `
                <ul>
                  <li>Acknowledge their decision respectfully</li>
                  <li>Remove meeting from trip itinerary</li>
                  <li>Consider alternative engagement opportunities</li>
                  <li>Update trip participants about the change</li>
                </ul>
              ` : `
                <ul>
                  <li>Review your schedule for alternative times</li>
                  <li>Contact ${hostName} to coordinate new timing</li>
                  <li>Consider their requested preferences above</li>
                  <li>Send updated meeting invitation once confirmed</li>
                </ul>
              `}
            </div>

            <div class="card" style="text-align: center; border: 2px solid #2D5347;">
              <h3>📞 Quick Actions</h3>
              <p style="margin-bottom: 16px;">Reach out to ${hostName} directly:</p>
              <a href="mailto:${hostEmail}" 
                 style="display: inline-block; padding: 12px 24px; background: #2D5347; color: white; text-decoration: none; border-radius: 6px; font-weight: 600; margin: 0 8px;">
                📧 Email ${hostName}
              </a>
            </div>
          </div>
          
          <div class="footer">
            <p><strong>Wolthers & Associates Travel Management System</strong></p>
            <p style="margin-top: 12px; font-size: 12px; color: #9ca3af;">
              This notification was automatically generated when ${hostName} responded to the meeting invitation.
            </p>
          </div>
        </div>
      </body>
    </html>
  `

  const text = `
MEETING RESPONSE NOTIFICATION

${hostName} from ${companyName} has ${getActionText()} the meeting invitation.

MEETING DETAILS:
Meeting: ${meetingTitle}
Scheduled: ${originalDate} at ${originalTime}
${tripTitle ? `Trip: ${tripTitle} ${tripAccessCode ? `(${tripAccessCode})` : ''}` : ''}
Response Date: ${new Date(respondedAt).toLocaleDateString()} at ${new Date(respondedAt).toLocaleTimeString()}

HOST INFORMATION:
Contact: ${hostName}
Company: ${companyName}
Email: ${hostEmail}

${responseType === 'reschedule' && rescheduleDetails ? `
RESCHEDULE REQUEST:
${rescheduleDetails.requestedDate ? `Requested Date: ${rescheduleDetails.requestedDate}` : ''}
${rescheduleDetails.requestedTime ? `Requested Time: ${rescheduleDetails.requestedTime}` : ''}
` : ''}

${responseMessage && responseMessage !== `Meeting ${responseType}ed` ? `
HOST'S MESSAGE:
"${responseMessage}"
` : ''}

RECOMMENDED NEXT STEPS:
${responseType === 'accept' ? `
- Send calendar invitation with meeting details
- Confirm meeting location and preparations
- Share agenda or materials if needed
- Add meeting to trip itinerary if applicable
` : responseType === 'decline' ? `
- Acknowledge their decision respectfully
- Remove meeting from trip itinerary
- Consider alternative engagement opportunities
- Update trip participants about the change
` : `
- Review your schedule for alternative times
- Contact ${hostName} to coordinate new timing
- Consider their requested preferences
- Send updated meeting invitation once confirmed
`}

Contact ${hostName} directly: ${hostEmail}

---
Wolthers & Associates Travel Management System
This notification was automatically generated.
  `

  return { subject, html, text }
}

/**
 * Send meeting response notification to organizer
 */
export async function sendMeetingResponseNotification(
  organizerEmail: string, 
  data: MeetingResponseNotificationData
): Promise<{ success: boolean; error?: string }> {
  const template = createMeetingResponseNotificationTemplate(data)

  try {
    console.log(`📧 [Resend] Sending meeting response notification to organizer: ${organizerEmail}`)

    const result = await resend.emails.send({
      from: 'Wolthers Travel <trips@trips.wolthers.com>',
      to: [organizerEmail],
      subject: template.subject,
      html: template.html,
      text: template.text,
      // Add reply-to as host email for easy response
      reply_to: data.hostEmail
    })

    if (result.error) {
      console.error(`❌ [Resend] Failed to send meeting response notification:`, result.error)
      return {
        success: false,
        error: result.error.message
      }
    } else {
      console.log(`✅ [Resend] Sent meeting response notification to ${organizerEmail}`)
      return { success: true }
    }
  } catch (error) {
    console.error(`❌ [Resend] Exception sending meeting response notification:`, error)
    return {
      success: false,
      error: error instanceof Error ? error.message : 'Unknown error'
    }
  }
}

export default resend
>>>>>>> 86265e83
<|MERGE_RESOLUTION|>--- conflicted
+++ resolved
@@ -16,11 +16,17 @@
   html: string;
 }
 
-<<<<<<< HEAD
 export interface TripCreationEmailData extends BaseEmailData {
   createdBy: string;
   recipients: Array<{ name: string; email: string; role?: string }>;
-=======
+}
+
+export interface TripCancellationEmailData extends BaseEmailData {
+  cancelledBy: string;
+  cancellationReason?: string;
+  stakeholders: Array<{ name: string; email: string; role?: string }>;
+}
+
 export interface TripItineraryEmailData {
   tripTitle: string
   tripAccessCode: string
@@ -59,29 +65,37 @@
   }
 }
 
-export interface StaffInvitationEmailData {
+export interface StaffInvitationEmailData extends BaseEmailData {
   inviterName: string
   inviterEmail: string
   newStaffName: string
   role: string
   tripTitle?: string
   whatsApp?: string
->>>>>>> 86265e83
-}
-
-export interface TripCancellationEmailData extends BaseEmailData {
-  cancelledBy: string;
-  cancellationReason?: string;
-  stakeholders: Array<{ name: string; email: string; role?: string }>;
-}
-
-<<<<<<< HEAD
-export interface StaffInvitationEmailData extends BaseEmailData {
+}
+
+export interface HostInvitationEmailData extends BaseEmailData {
+  hostName: string;
+  companyName: string;
   inviterName: string;
-  newStaffName: string;
-  role: string;
-}
-=======
+  inviterEmail: string;
+  wolthersTeam: Array<{ name: string; role?: string }>;
+  visitDate?: string;
+  visitTime?: string;
+}
+
+export interface HostVisitConfirmationData extends BaseEmailData {
+  hostName: string;
+  companyName: string;
+  visitDate: string;
+  visitTime: string;
+  guests: string[];
+  inviterName: string;
+  inviterEmail: string;
+  yesUrl: string;
+  noUrl: string;
+}
+
 export interface HostMeetingRequestData {
   hostName: string
   hostEmail: string
@@ -148,148 +162,12 @@
   specialInstructions?: string
 }
 
-/**
- * Generate trip cancellation email template
- */
-export function createTripCancellationTemplate(data: TripCancellationEmailData): EmailTemplate {
-  const { tripTitle, tripAccessCode, tripStartDate, tripEndDate, cancelledBy, cancellationReason } = data
-
-  const subject = `Trip Cancelled: ${tripTitle} (${tripAccessCode})`
-  
-  const html = `
-    <!DOCTYPE html>
-    <html>
-      <head>
-        <meta charset="utf-8">
-        <meta name="viewport" content="width=device-width, initial-scale=1.0">
-        <title>Trip Cancellation Notice</title>
-        <style>
-          body { 
-            font-family: -apple-system, BlinkMacSystemFont, 'Segoe UI', Roboto, sans-serif; 
-            line-height: 1.4; 
-            color: #333; 
-            max-width: 500px; 
-            margin: 0 auto; 
-            padding: 16px; 
-            background-color: #fff; 
-            font-size: 13px;
-          }
-          .logo { 
-            text-align: center; 
-            margin-bottom: 20px; 
-          }
-          .logo svg {
-            width: 32px;
-            height: 32px;
-          }
-          .header { 
-            text-align: center; 
-            margin-bottom: 24px; 
-            border-bottom: 1px solid #e5e5e5;
-            padding-bottom: 16px;
-          }
-          .header h1 { 
-            margin: 0; 
-            font-size: 16px; 
-            font-weight: 600; 
-            color: #d32f2f;
-          }
-          .trip-details { 
-            background: #f8f9fa; 
-            padding: 12px; 
-            border-radius: 4px; 
-            margin: 16px 0; 
-            font-size: 12px;
-          }
-          .trip-details p { 
-            margin: 4px 0; 
-          }
-          .footer { 
-            text-align: center; 
-            color: #666; 
-            font-size: 11px; 
-            margin-top: 24px; 
-            padding-top: 16px; 
-            border-top: 1px solid #e5e5e5; 
-          }
-          p { 
-            margin: 12px 0; 
-            font-size: 13px; 
-          }
-        </style>
-      </head>
-      <body>
-        <div class="logo">
-          <svg viewBox="0 0 24 24" fill="#2D5347">
-            <path d="M12 2l3.09 6.26L22 9.27l-5 4.87 1.18 6.88L12 17.77l-6.18 3.25L7 14.14 2 9.27l6.91-1.01L12 2z"/>
-          </svg>
-        </div>
-        
-        <div class="header">
-          <h1>Trip Cancellation Notice</h1>
-        </div>
-
-        <p>This trip has been cancelled by ${cancelledBy}.</p>
-        
-        <div class="trip-details">
-          <p><strong>${tripTitle}</strong></p>
-          <p>Trip Code: ${tripAccessCode}</p>
-          <p>Original Dates: ${new Date(tripStartDate).toLocaleDateString()} - ${new Date(tripEndDate).toLocaleDateString()}</p>
-          <p>Cancelled By: ${cancelledBy}</p>
-          ${cancellationReason ? `<p>Reason: ${cancellationReason}</p>` : ''}
-        </div>
-
-        <p>Please adjust your schedule accordingly. Contact the Wolthers & Associates team with any questions.</p>
-        
-        <div class="footer">
-          <p>Wolthers & Associates Travel Team</p>
-          <p>Automated notification from Wolthers Travel Management System</p>
-        </div>
-      </body>
-    </html>
-  `
-
-  const text = `
-TRIP CANCELLATION NOTICE
-
-This trip has been cancelled by ${cancelledBy}.
->>>>>>> 86265e83
-
-export interface HostInvitationEmailData extends BaseEmailData {
-  hostName: string;
-  companyName: string;
-  inviterName: string;
-  inviterEmail: string;
-  wolthersTeam: Array<{ name: string; role?: string }>;
-  visitDate?: string;
-  visitTime?: string;
-}
-
-<<<<<<< HEAD
-export interface HostVisitConfirmationData extends BaseEmailData {
-  hostName: string;
-  companyName: string;
-  visitDate: string;
-  visitTime: string;
-  guests: string[];
-  inviterName: string;
-  inviterEmail: string;
-  yesUrl: string;
-  noUrl: string;
-}
-
 export interface VisitDeclinedData extends BaseEmailData {
   creatorName: string;
   hostName: string;
   companyName: string;
   visitDate: string;
 }
-=======
-Please adjust your schedule accordingly. Contact the Wolthers & Associates team with any questions.
-
-Wolthers & Associates Travel Team
-  `
->>>>>>> 86265e83
 
 export interface NewTimeProposedData extends BaseEmailData {
   creatorName: string;
@@ -369,8 +247,6 @@
   return { subject, html };
 }
 
-<<<<<<< HEAD
-=======
 /**
  * Generate trip itinerary email template (NEW - replaces the ugly trip creation template)
  */
@@ -394,7 +270,7 @@
       day: 'numeric'
     })
     const endFormatted = endDate.toLocaleDateString('en-US', {
-      month: 'short', 
+      month: 'short',
       day: 'numeric',
       year: 'numeric'
     })
@@ -402,7 +278,7 @@
   }
 
   const subject = `${tripTitle} - ${formatDateRange(tripStartDate, tripEndDate)}`
-  
+
   const html = `
     <!DOCTYPE html>
     <html>
@@ -411,28 +287,28 @@
         <meta name="viewport" content="width=device-width, initial-scale=1.0">
         <title>Trip Itinerary</title>
         <style>
-          body { 
-            font-family: -apple-system, BlinkMacSystemFont, 'Segoe UI', Roboto, sans-serif; 
-            line-height: 1.4; 
-            color: #333; 
-            max-width: 600px; 
-            margin: 0 auto; 
-            padding: 16px; 
-            background-color: #f9f9f9; 
+          body {
+            font-family: -apple-system, BlinkMacSystemFont, 'Segoe UI', Roboto, sans-serif;
+            line-height: 1.4;
+            color: #333;
+            max-width: 600px;
+            margin: 0 auto;
+            padding: 16px;
+            background-color: #f9f9f9;
             font-size: 13px;
           }
-          .container { 
-            background: white; 
-            padding: 0; 
-            border-radius: 12px; 
-            box-shadow: 0 4px 20px rgba(0,0,0,0.08); 
+          .container {
+            background: white;
+            padding: 0;
+            border-radius: 12px;
+            box-shadow: 0 4px 20px rgba(0,0,0,0.08);
             overflow: hidden;
           }
-          .header { 
-            background: linear-gradient(135deg, #2D5347, #1a4c42); 
-            color: white; 
-            padding: 30px; 
-            text-align: center; 
+          .header {
+            background: linear-gradient(135deg, #2D5347, #1a4c42);
+            color: white;
+            padding: 30px;
+            text-align: center;
           }
           .header h1 {
             margin: 0;
@@ -564,14 +440,14 @@
             font-size: 11px;
             color: #555;
           }
-          .footer { 
-            text-align: center; 
-            color: #666; 
-            font-size: 12px; 
-            margin-top: 20px; 
+          .footer {
+            text-align: center;
+            color: #666;
+            font-size: 12px;
+            margin-top: 20px;
             padding: 16px;
             background: #f8fafc;
-            border-top: 1px solid #e2e8f0; 
+            border-top: 1px solid #e2e8f0;
           }
           .contact-info {
             background: #2D5347;
@@ -602,7 +478,7 @@
             <h1>Trip Itinerary</h1>
             <div class="trip-code">${tripAccessCode}</div>
           </div>
-          
+
           <div class="content">
             <div class="trip-overview">
               <h2 style="margin: 0 0 15px 0; color: #2D5347;">${tripTitle}</h2>
@@ -612,7 +488,7 @@
 
             <div class="itinerary-section">
               <h3 style="margin: 0 0 20px 0; color: #2D5347; font-size: 18px;">Daily Schedule</h3>
-              
+
               ${itinerary.map(day => `
                 <div class="day-section">
                   <div class="day-header">
@@ -642,7 +518,7 @@
                 ${driver?.phone ? `<p style="margin: 5px 0; color: #666;">${driver.phone}</p>` : ''}
               </div>
               ` : ''}
-              
+
               <div class="logistics-card">
                 <h4>Emergency Contact</h4>
                 <p style="margin: 5px 0;"><strong>${createdBy}</strong></p>
@@ -662,7 +538,7 @@
                   </ul>
                 </div>
                 ` : ''}
-                
+
                 ${companies.length > 0 ? `
                 <div class="participant-group">
                   <h5>Traveling Companies</h5>
@@ -679,7 +555,7 @@
               <p style="margin: 0; font-size: 13px;">Contact ${createdBy} or email <strong>trips@trips.wolthers.com</strong></p>
             </div>
           </div>
-          
+
           <div class="footer">
             <p style="font-size: 14px;"><strong>Safe travels!</strong><br/>
             <strong>Wolthers & Associates Travel Team</strong></p>
@@ -723,11 +599,6 @@
 
   return { subject, html, text }
 }
-
-/**
- * Generate staff invitation email template
- */
->>>>>>> 86265e83
 export function createStaffInvitationTemplate(data: StaffInvitationEmailData): EmailTemplate {
   const subject = `You've been invited to the trip: ${data.tripTitle}`;
   const content = `
@@ -913,32 +784,6 @@
   return sendEmail(recipients, template.subject, template.html);
 }
 
-export async function sendStaffInvitationEmail(email: string, data: StaffInvitationEmailData) {
-  const template = createStaffInvitationTemplate(data);
-  return sendEmail(email, template.subject, template.html);
-}
-
-export async function sendHostInvitationEmail(email: string, data: HostInvitationEmailData) {
-  const template = createHostInvitationTemplate(data);
-  return sendEmail(email, template.subject, template.html, data.inviterEmail);
-}
-
-export async function sendHostVisitConfirmationEmail(email: string, data: HostVisitConfirmationData) {
-  const template = createHostVisitConfirmationTemplate(data);
-  return sendEmail(email, template.subject, template.html, data.inviterEmail);
-}
-
-export async function sendVisitDeclinedNotification(email: string, data: VisitDeclinedData) {
-  const template = createVisitDeclinedTemplate(data);
-  return sendEmail(email, template.subject, template.html);
-}
-
-<<<<<<< HEAD
-export async function sendNewTimeProposedNotification(email: string, data: NewTimeProposedData) {
-  const template = createNewTimeProposedTemplate(data);
-  return sendEmail(email, template.subject, template.html);
-}
-=======
 /**
  * Send trip itinerary emails to guests and Wolthers staff (NEW - replaces ugly trip creation emails)
  */
@@ -1086,11 +931,11 @@
       <body>
         <div class="card">
           <h1>Meeting Request</h1>
-          
+
           <p>Hi ${hostName},</p>
-          
+
           <p>We would like to schedule a meeting with ${companyName}.</p>
-          
+
           <div class="meeting-info">
             <div class="info-row">
               <span class="info-label">Date:</span>
@@ -1111,13 +956,13 @@
               <span>${wolthersTeam.map(member => member.name).join(', ')}</span>
             </div>` : ''}
           </div>
-          
+
           <div class="buttons">
             <a href="${acceptUrl}" class="button accept">Accept</a>
             <a href="${declineUrl}" class="button decline">Decline</a>
             <a href="${rescheduleUrl}" class="button reschedule">Reschedule</a>
           </div>
-          
+
           <div class="footer">
             Best regards,<br/>
             ${inviterName}<br/>
@@ -1152,7 +997,7 @@
 }
 
 /**
- * Generate guest itinerary email template - minimalistic card design  
+ * Generate guest itinerary email template - minimalistic card design
  */
 export function createGuestItineraryTemplate(data: GuestItineraryData): EmailTemplate {
   const {
@@ -1402,7 +1247,7 @@
             <h1>✈️ Your Travel Itinerary</h1>
             <div class="trip-code">${tripAccessCode}</div>
           </div>
-          
+
           <div class="content">
             <p>Dear ${guestName},</p>
             <p>Here is your complete itinerary for your upcoming trip. Please review all details carefully and keep this information handy during your travels.</p>
@@ -1436,7 +1281,7 @@
 
             <div class="card">
               <h3>📅 Daily Schedule</h3>
-              
+
               ${itinerary.map(day => `
                 <div class="day-section">
                   <div class="day-header">
@@ -1482,7 +1327,7 @@
 
             <p>We hope you have a wonderful trip! If you have any questions or need assistance, please don't hesitate to contact us.</p>
           </div>
-          
+
           <div class="footer">
             <p><strong>Safe travels!</strong><br/>
             <strong>Wolthers & Associates Travel Team</strong></p>
@@ -1646,20 +1491,20 @@
  * Generate meeting response notification email template for organizers
  */
 export function createMeetingResponseNotificationTemplate(data: MeetingResponseNotificationData): EmailTemplate {
-  const { 
-    organizerName, 
-    hostName, 
-    hostEmail, 
-    companyName, 
-    meetingTitle, 
-    originalDate, 
-    originalTime, 
-    responseType, 
+  const {
+    organizerName,
+    hostName,
+    hostEmail,
+    companyName,
+    meetingTitle,
+    originalDate,
+    originalTime,
+    responseType,
     responseMessage,
     rescheduleDetails,
     tripTitle,
     tripAccessCode,
-    respondedAt 
+    respondedAt
   } = data
 
   const getResponseColor = () => {
@@ -1690,7 +1535,7 @@
   }
 
   const subject = `Meeting Response: ${hostName} ${getActionText()} "${meetingTitle}"`
-  
+
   const html = `
     <!DOCTYPE html>
     <html>
@@ -1823,7 +1668,7 @@
             <h1>${getResponseIcon()} Meeting Response</h1>
             <p>Notification from Host</p>
           </div>
-          
+
           <div class="content">
             <div style="text-align: center; margin-bottom: 24px;">
               <div class="response-badge">
@@ -1841,7 +1686,7 @@
               ${tripTitle ? `<p><strong>Trip:</strong> ${tripTitle} ${tripAccessCode ? `(${tripAccessCode})` : ''}</p>` : ''}
               <p><strong>Response Date:</strong> ${new Date(respondedAt).toLocaleDateString('en-US', {
                 weekday: 'long',
-                year: 'numeric', 
+                year: 'numeric',
                 month: 'long',
                 day: 'numeric'
               })} at ${new Date(respondedAt).toLocaleTimeString('en-US', {
@@ -1862,7 +1707,7 @@
               <h3>🔄 Reschedule Request</h3>
               ${rescheduleDetails.requestedDate ? `<p><strong>Requested Date:</strong> ${rescheduleDetails.requestedDate}</p>` : ''}
               ${rescheduleDetails.requestedTime ? `<p><strong>Requested Time:</strong> ${rescheduleDetails.requestedTime}</p>` : ''}
-              ${!rescheduleDetails.requestedDate && !rescheduleDetails.requestedTime ? 
+              ${!rescheduleDetails.requestedDate && !rescheduleDetails.requestedTime ?
                 '<p><em>No specific time requested. See message below for details.</em></p>' : ''}
             </div>
             ` : ''}
@@ -1903,13 +1748,13 @@
             <div class="card" style="text-align: center; border: 2px solid #2D5347;">
               <h3>📞 Quick Actions</h3>
               <p style="margin-bottom: 16px;">Reach out to ${hostName} directly:</p>
-              <a href="mailto:${hostEmail}" 
+              <a href="mailto:${hostEmail}"
                  style="display: inline-block; padding: 12px 24px; background: #2D5347; color: white; text-decoration: none; border-radius: 6px; font-weight: 600; margin: 0 8px;">
                 📧 Email ${hostName}
               </a>
             </div>
           </div>
-          
+
           <div class="footer">
             <p><strong>Wolthers & Associates Travel Management System</strong></p>
             <p style="margin-top: 12px; font-size: 12px; color: #9ca3af;">
@@ -1980,7 +1825,7 @@
  * Send meeting response notification to organizer
  */
 export async function sendMeetingResponseNotification(
-  organizerEmail: string, 
+  organizerEmail: string,
   data: MeetingResponseNotificationData
 ): Promise<{ success: boolean; error?: string }> {
   const template = createMeetingResponseNotificationTemplate(data)
@@ -2017,5 +1862,29 @@
   }
 }
 
-export default resend
->>>>>>> 86265e83
+export async function sendStaffInvitationEmail(email: string, data: StaffInvitationEmailData) {
+  const template = createStaffInvitationTemplate(data);
+  return sendEmail(email, template.subject, template.html);
+}
+
+export async function sendHostInvitationEmail(email: string, data: HostInvitationEmailData) {
+  const template = createHostInvitationTemplate(data);
+  return sendEmail(email, template.subject, template.html, data.inviterEmail);
+}
+
+export async function sendHostVisitConfirmationEmail(email: string, data: HostVisitConfirmationData) {
+  const template = createHostVisitConfirmationTemplate(data);
+  return sendEmail(email, template.subject, template.html, data.inviterEmail);
+}
+
+export async function sendVisitDeclinedNotification(email: string, data: VisitDeclinedData) {
+  const template = createVisitDeclinedTemplate(data);
+  return sendEmail(email, template.subject, template.html);
+}
+
+export async function sendNewTimeProposedNotification(email: string, data: NewTimeProposedData) {
+  const template = createNewTimeProposedTemplate(data);
+  return sendEmail(email, template.subject, template.html);
+}
+
+export default resend