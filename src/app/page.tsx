<<<<<<< HEAD
'use client'

import { useState } from 'react'
import Image from 'next/image'
import { useRouter } from 'next/navigation'
import { useAuth } from '@/contexts/AuthContext'

 type Step = 'email' | 'password' | 'error-offer-otp'

export default function Page() {
  const router = useRouter()
  const { signInWithEmail, signInWithAzure, sendOtpLogin } = useAuth()
  const [step, setStep] = useState<Step>('email')
  const [email, setEmail] = useState('')
  const [password, setPassword] = useState('')
  const [loading, setLoading] = useState(false)
  const [error, setError] = useState('')
  const [hasFailed, setHasFailed] = useState(false)

  const isValidEmail = (value: string) => /^[^\s@]+@[^\s@]+\.[^\s@]+$/.test(value)
  const isTripCode = (value: string) => /^[A-Z0-9\-_]{6,20}$/i.test(value.trim())

  const handleEmailChange = (value: string) => {
    setEmail(value)
    setError('')
    if (isValidEmail(value)) {
      setStep('password')
=======
"use client";

import React, { useState, useRef, useEffect } from "react";
import { useRouter } from "next/navigation";
import Image from "next/image";
import { cn } from "@/lib/utils";
import DevAccountSwitcher from "@/components/auth/DevAccountSwitcher";
import { UserRole } from "@/types";
import { useModal } from "@/hooks/use-modal";
import { TripStatus } from "@/types";
import { Eye, EyeOff } from "lucide-react";
import { useAuth } from "@/contexts/AuthContext";
import OTPLogin from "@/components/auth/OTPLogin";
import PasswordChangePrompt from "@/components/auth/PasswordChangePrompt";
import UserPanel from "@/components/user/UserPanel";

// Isolated Password Reset Modal Component
const IsolatedPasswordResetModal = ({
  isOpen,
  onClose,
  email,
  onSuccess,
}: {
  isOpen: boolean;
  onClose: () => void;
  email: string;
  onSuccess: () => void;
}) => {
  const [password, setPassword] = React.useState("");
  const [confirmPassword, setConfirmPassword] = React.useState("");
  const [error, setError] = React.useState("");
  const [loading, setLoading] = React.useState(false);

  if (!isOpen) return null;

  const handleSubmit = async () => {
    if (!password || !confirmPassword) {
      setError("Please fill in both fields");
      return;
    }

    if (password !== confirmPassword) {
      setError("Passwords do not match");
      return;
    }

    if (password.length < 8) {
      setError("Password must be at least 8 characters");
      return;
    }

    setLoading(true);
    setError("");

    try {
      const response = await fetch("/api/auth/reset-password", {
        method: "POST",
        headers: { "Content-Type": "application/json" },
        body: JSON.stringify({ email, newPassword: password }),
      });

      const result = await response.json();

      if (result.success) {
        // Redirect to dashboard instead of showing alert
        onSuccess();
        setPassword("");
        setConfirmPassword("");
        setError("");
      } else {
        setError("Failed to reset password");
      }
    } catch {
      setError("Failed to reset password");
    } finally {
      setLoading(false);
    }
  };

  return (
    <div className="fixed inset-0 bg-black/50 z-50 flex items-center justify-center p-4">
      <div className="bg-white dark:bg-gray-800 rounded-lg shadow-xl w-full max-w-md">
        <div className="p-6">
          <h2 className="text-xl font-bold mb-4" style={{ color: "#EAB306" }}>
            Set New Password
          </h2>

          {error && (
            <div className="mb-4 p-3 bg-red-100 dark:bg-red-900/20 text-red-700 dark:text-red-400 text-sm rounded">
              {error}
            </div>
          )}

          <div className="space-y-4">
            <input
              type="password"
              value={password}
              onChange={(e) => setPassword(e.target.value)}
              placeholder="New password (min 8 characters)"
              className="w-full px-4 py-3 border-2 border-gray-300 dark:border-gray-600 rounded-lg focus:outline-none focus:ring-2 focus:ring-emerald-500 focus:border-emerald-500 dark:bg-gray-700 dark:text-white"
            />

            <input
              type="password"
              value={confirmPassword}
              onChange={(e) => setConfirmPassword(e.target.value)}
              placeholder="Confirm new password"
              className="w-full px-4 py-3 border-2 border-gray-300 dark:border-gray-600 rounded-lg focus:outline-none focus:ring-2 focus:ring-emerald-500 focus:border-emerald-500 dark:bg-gray-700 dark:text-white"
            />

            {/* Password Strength Tips */}
            <div className="text-xs text-gray-600 dark:text-gray-400">
              <p className="mb-2">Password must contain:</p>
              <ul className="space-y-1 ml-4">
                <li>• At least 8 characters</li>
                <li>• One uppercase letter</li>
                <li>• One lowercase letter</li>
                <li>• One number</li>
              </ul>
            </div>

            <button
              onClick={handleSubmit}
              disabled={loading}
              className="w-full py-2 bg-emerald-600 hover:bg-emerald-700 text-white rounded-lg disabled:opacity-50"
            >
              {loading ? "Updating..." : "Update Password"}
            </button>

            <button
              onClick={onClose}
              className="w-full py-2 text-gray-600 dark:text-gray-400 hover:text-gray-800 dark:hover:text-gray-200"
            >
              Cancel
            </button>
          </div>
        </div>
      </div>
    </div>
  );
};

export default function LoginPage() {
  const router = useRouter();
  const modal = useModal();
  const {
    signInWithEmail,
    signInWithOtp,
    signInWithAzure,
    resetPassword,
    verifyOtp,
    isAuthenticated,
    isLoading: authLoading,
  } = useAuth();
  const [email, setEmail] = useState("");
  const [password, setPassword] = useState("");
  const [showPassword, setShowPassword] = useState(false);
  const [isFlipped, setIsFlipped] = useState(false);
  const [isLoading, setIsLoading] = useState(false);
  const [showDevAccounts, setShowDevAccounts] = useState(false);
  const [error, setError] = useState<string | null>(null);
  const [passwordError, setPasswordError] = useState<string | null>(null);
  const [rememberMe, setRememberMe] = useState(false);
  const [savedUsers, setSavedUsers] = useState<
    Array<{ email: string; name?: string; lastUsed: Date }>
  >([]);
  const [showSavedUsers, setShowSavedUsers] = useState(false);
  const [isClient, setIsClient] = useState(false);
  const [showForgotPassword, setShowForgotPassword] = useState(false);
  const [otpSent, setOtpSent] = useState(false);
  const [showPasswordReset, setShowPasswordReset] = useState(false);
  const [otp, setOtp] = useState("");
  const [showOTPLogin, setShowOTPLogin] = useState(false);
  const [showPasswordPrompt, setShowPasswordPrompt] = useState(false);
  const [showUserPanel, setShowUserPanel] = useState(false);
  const [passwordAttempted, setPasswordAttempted] = useState(false);

  const passwordRef = useRef<HTMLInputElement>(null);

  // Get auth context to access user data
  const { user } = useAuth();

  // Redirect authenticated users to main dashboard
  useEffect(() => {
    if (!authLoading && isAuthenticated) {
      router.push("/dashboard");
    }
  }, [isAuthenticated, authLoading, router]);

  // Load saved users on component mount
  useEffect(() => {
    // Mark as client-side rendered
    setIsClient(true);

    const savedUsersData = localStorage.getItem("wolthers_saved_users");
    if (savedUsersData) {
      try {
        const users = JSON.parse(savedUsersData).map((user: any) => ({
          ...user,
          lastUsed: new Date(user.lastUsed),
        }));
        setSavedUsers(users);

        // Auto-fill the most recently used email
        if (users.length > 0 && !email) {
          const mostRecent = users.sort(
            (a: any, b: any) => b.lastUsed - a.lastUsed,
          )[0];
          setEmail(mostRecent.email);
        }
      } catch (error) {
        console.error("Failed to load saved users:", error);
      }
    }
  }, []);

  // Save user credentials
  const saveUserCredentials = (email: string, name?: string) => {
    if (typeof window === "undefined") return;

    const existingUsers = savedUsers.filter((user) => user.email !== email);
    const newUser = {
      email,
      name,
      lastUsed: new Date(),
    };
    const updatedUsers = [newUser, ...existingUsers].slice(0, 5); // Keep only 5 most recent

    setSavedUsers(updatedUsers);
    localStorage.setItem("wolthers_saved_users", JSON.stringify(updatedUsers));
  };

  // Remove saved user
  const removeSavedUser = (emailToRemove: string) => {
    if (typeof window === "undefined") return;

    const updatedUsers = savedUsers.filter(
      (user) => user.email !== emailToRemove,
    );
    setSavedUsers(updatedUsers);
    localStorage.setItem("wolthers_saved_users", JSON.stringify(updatedUsers));
  };

  // Clear all saved users
  const clearAllSavedUsers = () => {
    if (typeof window === "undefined") return;

    setSavedUsers([]);
    localStorage.removeItem("wolthers_saved_users");
  };

  // Simple email check
  const isValidEmail = (email: string) => {
    return /^[^\s@]+@[^\s@]+\.[^\s@]+$/.test(email);
  };

  // Trip code check - typically 6-20 characters, alphanumeric with hyphens and underscores
  const isTripCode = (input: string) => {
    return /^[A-Z0-9\-_]{6,20}$/i.test(input.trim());
  };

  // Trip code verification using the database
  const verifyTripCode = async (
    code: string,
  ): Promise<{ exists: boolean; status?: TripStatus; tripId?: string }> => {
    try {
      // Simulate API delay for UX
      await new Promise((resolve) => setTimeout(resolve, 500));

      // Import supabase client dynamically
      const { supabase } = await import("@/lib/supabase-client");

      // Use the guest access function to check if trip exists
      const { data: tripData, error } = await supabase.rpc(
        "get_trip_by_access_code",
        { p_access_code: code },
      );

      if (error) {
        console.error("Trip verification error:", error);
        return { exists: false };
      }

      if (!tripData) {
        return { exists: false };
      }

      // Map database status to TripStatus enum
      let mappedStatus: TripStatus;
      switch (tripData.status?.toLowerCase()) {
        case "ongoing":
          mappedStatus = "ongoing" as TripStatus;
          break;
        case "confirmed":
          mappedStatus = "confirmed" as TripStatus;
          break;
        case "completed":
          mappedStatus = "completed" as TripStatus;
          break;
        case "planning":
          mappedStatus = "planning" as TripStatus;
          break;
        case "cancelled":
          mappedStatus = "cancelled" as TripStatus;
          break;
        default:
          mappedStatus = "planning" as TripStatus;
      }

      return {
        exists: true,
        status: mappedStatus,
        tripId: tripData.id,
      };
    } catch (err) {
      console.error("Trip code verification failed:", err);
      return { exists: false };
    }
  };

  const handleEmailSubmit = async () => {
    setError(null);
    const inputValue = email.trim();

    if (isTripCode(inputValue)) {
      // Handle trip code
      setIsLoading(true);
      try {
        const verification = await verifyTripCode(inputValue);

        if (!verification.exists) {
          setError(
            "Trip code wrong or non-existent - Trip codes only work for upcoming and active trips. Once the trip has finished, you need to create an account to view past trips.",
          );
        } else if (verification.status === "completed") {
          // Show custom modal for expired trip codes
          modal.showAlert({
            title: "Trip codes don't work for past trips.",
            description:
              "Create an account to access all your completed trips anytime.",
            modalType: "info",
            confirmText: "Create Account",
            onConfirm: () => {
              // Navigate to account creation
              router.push("/auth/register");
            },
          });
        } else if (
          verification.status === "confirmed" ||
          verification.status === "ongoing"
        ) {
          // Valid active trip code - redirect to trip
          router.push(`/trips/${inputValue}`);
        } else {
          setError(
            "Trip code wrong or non-existent - Trip codes only work for upcoming and active trips. Once the trip has finished, you need to create an account to view past trips.",
          );
        }
      } catch (err) {
        setError("Unable to verify trip code. Please try again.");
      } finally {
        setIsLoading(false);
      }
    } else if (isValidEmail(inputValue)) {
      // Handle email - proceed to password step
      setIsFlipped(true);
      setTimeout(() => passwordRef.current?.focus(), 100);
>>>>>>> 470b7bc6
    } else {
      setStep('email')
    }
  }

  const handleLogin = async () => {
<<<<<<< HEAD
    if (!isValidEmail(email) || !password) return
    setLoading(true)
    const { error } = await signInWithEmail(email, password)
    setLoading(false)
    if (error) {
      if (!hasFailed) {
        setHasFailed(true)
        setStep('error-offer-otp')
=======
    if (!isValidEmail(email) || !password.trim()) return;

    setIsLoading(true);
    setPasswordError(null);
    setPasswordAttempted(true);

    try {
      const { error } = await signInWithEmail(email, password);

      if (error) {
        setPasswordError(error.message || "Invalid email or password");
        setPasswordAttempted(true); // Show progressive options after failed attempt
>>>>>>> 470b7bc6
      } else {
        setError('Wrong password')
      }
<<<<<<< HEAD
    } else {
      router.push('/dashboard')
=======
    } catch (error) {
      console.error("Login error:", error);
      setPasswordError("Login failed. Please try again.");
      setPasswordAttempted(true); // Show progressive options after error
    } finally {
      setIsLoading(false);
    }
  };

  const handleOTPLoginSuccess = (user: any, otpLogin: boolean) => {
    console.log("=== OTP LOGIN SUCCESS ===");
    console.log("User:", user);
    console.log("OTP Login:", otpLogin);

    setShowOTPLogin(false);

    // Show password prompt if this was an OTP login
    if (otpLogin) {
      setShowPasswordPrompt(true);
    }

    // Navigate to appropriate dashboard
    const isWolthersStaff =
      user.isGlobalAdmin ||
      user.companyId === "840783f4-866d-4bdb-9b5d-5d0facf62db0";

    setTimeout(() => {
      if (isWolthersStaff) {
        router.push("/companies");
      } else {
        router.push("/dashboard");
      }
    }, 500);
  };

  const handlePasswordPromptClose = () => {
    setShowPasswordPrompt(false);
  };

  const handleOpenUserPanel = () => {
    setShowPasswordPrompt(false);
    setShowUserPanel(true);
  };

  const handleMicrosoftLogin = async () => {
    setIsLoading(true);
    try {
      const { error } = await signInWithAzure();
      if (error) {
        setError("Failed to sign in with Microsoft. Please try again.");
      }
      // Microsoft login doesn't need "Remember me" as it's handled by Microsoft
      // Success - AuthContext will handle redirect
    } catch (error) {
      console.error("Microsoft login error:", error);
      setError("Microsoft login failed. Please try again.");
    } finally {
      setIsLoading(false);
    }
  };

  const handleDevAccountSelect = async (account: any) => {
    console.log("Quick login as:", account.email, account.role);
    setEmail(account.email);
    setIsLoading(true);

    try {
      // Call dev-login API to set authentication cookie
      const response = await fetch("/api/auth/dev-login", {
        method: "POST",
        headers: {
          "Content-Type": "application/json",
        },
        credentials: "include", // Include cookies
        body: JSON.stringify({
          email: account.email,
          role: account.role,
        }),
      });

      const result = await response.json();

      if (response.ok && result.success) {
        console.log("🔧 Dev login successful:", result.user.email);

        // Force auth context to refresh
        window.location.reload();
      } else {
        console.error("🔧 Dev login failed:", result.error);
        setError(result.error || "Dev login failed");
        setIsLoading(false);
      }
    } catch (error) {
      console.error("🔧 Dev login error:", error);
      setError("Dev login failed");
      setIsLoading(false);
    }
  };

  const handleForgotPassword = () => {
    setShowForgotPassword(true);
    setPasswordError(null);
  };

  const handleSendOTP = async () => {
    if (!isValidEmail(email)) {
      setError("Please enter a valid email address");
      return;
>>>>>>> 470b7bc6
    }
  }

  const handleSendCode = async () => {
    setLoading(true)
    const { error } = await sendOtpLogin(email)
    setLoading(false)
    setError(error ? 'Failed to send code' : 'Code sent. Check your email.')
  }

  const verifyTripCode = async (code: string): Promise<string | null> => {
    try {
      await new Promise((resolve) => setTimeout(resolve, 500))
      const { supabase } = await import('@/lib/supabase-client')
      const { data, error } = await supabase.rpc('get_trip_by_access_code', { p_access_code: code })
      if (error || !data) return null
      return data.id
    } catch {
      return null
    }
  }

  const handleTripAccess = async () => {
    setLoading(true)
    const id = await verifyTripCode(email.trim())
    setLoading(false)
    if (id) {
      router.push(`/trips/${email.trim()}`)
    } else {
      setError('Invalid trip key')
    }
  }

  const handleMicrosoft = async () => {
    setLoading(true)
    const { error } = await signInWithAzure()
    setLoading(false)
    if (error) setError('Microsoft sign-in failed')
  }

  return (
    <div className="min-h-screen flex items-center justify-center p-4 bg-gray-50">
      <div className="w-full max-w-md space-y-4">
        <div className="text-center mb-4">
          <Image src="/images/logos/wolthers-logo-green.svg" alt="Wolthers & Associates" width={200} height={54} className="mx-auto" />
          <h1 className="text-xl font-bold mt-4 text-amber-600">Wolthers Travel Itineraries</h1>
          <p className="text-gray-600 text-sm mt-2">Sign in to access your travel dashboard</p>
        </div>

        <input
          type="text"
          value={email}
          onChange={(e) => handleEmailChange(e.target.value)}
          placeholder="Enter your email address or trip key"
          className="w-full px-4 py-3 border rounded-lg focus:outline-none focus:ring-2 focus:ring-emerald-500"
          autoFocus
          disabled={loading}
        />

        {step === 'password' && (
          <>
            <input
<<<<<<< HEAD
              type="password"
              value={password}
              onChange={(e) => setPassword(e.target.value)}
              placeholder="Enter your password"
              className="w-full px-4 py-3 border rounded-lg focus:outline-none focus:ring-2 focus:ring-emerald-500"
              disabled={loading}
            />
            {error && <div className="text-sm text-red-600">{error}</div>}
=======
              type="text"
              value={email}
              onChange={(e) => {
                setEmail(e.target.value);
                if (error) setError(null); // Clear error when typing
              }}
              onKeyDown={handleEmailKeyDown}
              placeholder="Enter your email address or trip code"
              className="w-full px-4 py-3 border border-emerald-200/60 dark:border-emerald-800/40 rounded-lg focus:outline-none focus:ring-2 focus:ring-emerald-500 focus:border-emerald-500 bg-white/50 dark:bg-[#0E3D2F]/30 backdrop-blur-sm text-gray-900 dark:text-white placeholder-gray-500 dark:placeholder-gray-400"
              autoComplete="email"
              disabled={isLoading}
              autoFocus
              spellCheck={false}
              data-ms-editor="true"
            />

            {/* Saved Users Dropdown Toggle */}
            {isClient && savedUsers.length > 0 && (
              <button
                type="button"
                onClick={() => setShowSavedUsers(!showSavedUsers)}
                className="absolute right-3 top-1/2 transform -translate-y-1/2 text-gray-400 hover:text-gray-600 dark:text-gray-500 dark:hover:text-gray-300 transition-colors duration-200"
                disabled={isLoading}
              >
                👤
              </button>
            )}
          </div>

          {/* Saved Users Dropdown */}
          {isClient && showSavedUsers && savedUsers.length > 0 && (
            <div className="absolute z-10 w-full bg-white dark:bg-[#0E3D2F] border border-emerald-200/60 dark:border-emerald-800/40 rounded-lg shadow-lg max-h-48 overflow-y-auto">
              {savedUsers.map((user, index) => (
                <button
                  key={index}
                  onClick={() => {
                    setEmail(user.email);
                    setShowSavedUsers(false);
                  }}
                  className="w-full px-4 py-3 text-left hover:bg-emerald-50 dark:hover:bg-emerald-900/20 transition-colors duration-150 flex items-center justify-between group"
                >
                  <div>
                    <div className="text-sm font-medium text-gray-900 dark:text-white">
                      {user.email}
                    </div>
                    <div className="text-xs text-gray-500 dark:text-gray-400">
                      Last used: {user.lastUsed.toLocaleDateString()}
                    </div>
                  </div>
                  <button
                    onClick={(e) => {
                      e.stopPropagation();
                      removeSavedUser(user.email);
                    }}
                    className="opacity-0 group-hover:opacity-100 text-red-500 hover:text-red-700 transition-opacity duration-150"
                  >
                    ✕
                  </button>
                </button>
              ))}

              {/* Clear All Button */}
              <div className="border-t border-emerald-200/60 dark:border-emerald-800/40 p-2">
                <button
                  onClick={() => {
                    clearAllSavedUsers();
                    setShowSavedUsers(false);
                  }}
                  className="w-full px-2 py-1 text-xs text-red-600 hover:text-red-800 dark:text-red-400 dark:hover:text-red-300 text-center"
                >
                  Clear all saved users
                </button>
              </div>
            </div>
          )}

          {isValidEmail(email) && !isTripCode(email) && (
            <div className="flex items-center justify-between">
              <p className="text-sm text-emerald-600 dark:text-emerald-400">
                ✓ Valid email
              </p>
              <button
                onClick={handleEmailSubmit}
                className="text-sm bg-emerald-600 hover:bg-emerald-700 text-white px-3 py-1 rounded-md transition-colors"
              >
                Continue →
              </button>
            </div>
          )}
          {isTripCode(email) && (
            <div className="flex items-center justify-between">
              <p className="text-sm text-blue-600 dark:text-blue-400">
                ✓ Trip code format
              </p>
              <button
                onClick={handleEmailSubmit}
                className="text-sm bg-blue-600 hover:bg-blue-700 text-white px-3 py-1 rounded-md transition-colors"
              >
                Access Trip →
              </button>
            </div>
          )}
        </div>

        {/* Microsoft Sign In */}
        <button
          onClick={handleMicrosoftLogin}
          disabled={isLoading}
          className={cn(
            "w-full mb-4 py-3 px-4 rounded-lg font-medium transition-all duration-200",
            "bg-white dark:bg-[#072519] hover:bg-gray-50 dark:hover:bg-[#0a2e1e]",
            "border border-gray-300 dark:border-[#072519]",
            "text-gray-700 dark:text-white",
            "focus:outline-none focus:ring-2 focus:ring-blue-500 focus:ring-offset-2",
            "disabled:opacity-50 disabled:cursor-not-allowed",
            "transform hover:scale-[1.02] active:scale-[0.98]",
            "shadow-md hover:shadow-lg",
            "flex items-center justify-center",
          )}
        >
          <svg
            className="w-5 h-5 mr-2"
            viewBox="0 0 21 21"
            fill="none"
            xmlns="http://www.w3.org/2000/svg"
          >
            <rect x="1" y="1" width="9" height="9" fill="#f25022" />
            <rect x="11" y="1" width="9" height="9" fill="#00a4ef" />
            <rect x="1" y="11" width="9" height="9" fill="#ffb900" />
            <rect x="11" y="11" width="9" height="9" fill="#7fba00" />
          </svg>
          Sign in with Microsoft
        </button>


        {/* Development Login Toggle - Only in dev mode */}
        {process.env.NODE_ENV === "development" && (
          <div className="text-center mt-4">
>>>>>>> 470b7bc6
            <button
              onClick={handleLogin}
              disabled={loading || !password}
              className="w-full bg-emerald-600 text-white py-3 px-4 rounded-lg disabled:opacity-50"
            >
              {loading ? 'Signing in...' : 'Sign in'}
            </button>
          </>
        )}

        {step === 'error-offer-otp' && (
          <>
            <input
              type="password"
              value={password}
              disabled
              className="w-full px-4 py-3 border rounded-lg bg-gray-100 cursor-not-allowed"
            />
            <div className="bg-red-50 border border-red-200 rounded-lg p-3 text-sm flex flex-col sm:flex-row sm:items-center sm:justify-between space-y-2 sm:space-y-0">
              <span>Wrong password. Send a one-time code to reset?</span>
              <div className="flex items-center space-x-4">
                <button onClick={handleSendCode} disabled={loading} className="text-emerald-600 font-medium">
                  Send code
                </button>
                <button onClick={() => { setStep('password'); setError('') }} className="text-gray-600 underline">
                  Try again
                </button>
              </div>
            </div>
          </>
        )}

        {step === 'email' && isTripCode(email) && (
          <button
            onClick={handleTripAccess}
            disabled={loading}
            className="w-full bg-blue-600 text-white py-3 px-4 rounded-lg disabled:opacity-50"
          >
            {loading ? 'Validating...' : 'Enter Trip Key'}
          </button>
        )}

        <button
          onClick={handleMicrosoft}
          disabled={loading}
          className="w-full bg-gray-800 text-white py-3 px-4 rounded-lg disabled:opacity-50"
        >
          Sign in with Microsoft
        </button>
<<<<<<< HEAD
=======

        {/* Forgot Password Link - Show when password is wrong */}
        {passwordError && passwordAttempted && (
          <div className="text-center space-y-3">
            <button
              onClick={handleForgotPassword}
              className="text-sm text-red-600 dark:text-red-400 hover:text-red-700 dark:hover:text-red-300 transition-colors duration-200 font-medium block w-full"
            >
              Forgot your password? Reset with OTP →
            </button>
            
            {/* Divider */}
            <div className="relative">
              <div className="absolute inset-0 flex items-center">
                <div className="w-full border-t border-pearl-200 dark:border-emerald-800/40" />
              </div>
              <div className="relative flex justify-center text-xs">
                <span className="bg-white dark:bg-[#0E3D2F] px-2 text-pearl-500 dark:text-pearl-400">
                  or
                </span>
              </div>
            </div>

            <button
              onClick={() => setShowOTPLogin(true)}
              className="text-sm text-blue-600 dark:text-blue-400 hover:text-blue-700 dark:hover:text-blue-300 transition-colors duration-200 font-medium block w-full"
            >
              Sign in with email code instead
            </button>
          </div>
        )}
>>>>>>> 470b7bc6
      </div>
    </div>
  )
}
<|MERGE_RESOLUTION|>--- conflicted
+++ resolved
@@ -1,32 +1,3 @@
-<<<<<<< HEAD
-'use client'
-
-import { useState } from 'react'
-import Image from 'next/image'
-import { useRouter } from 'next/navigation'
-import { useAuth } from '@/contexts/AuthContext'
-
- type Step = 'email' | 'password' | 'error-offer-otp'
-
-export default function Page() {
-  const router = useRouter()
-  const { signInWithEmail, signInWithAzure, sendOtpLogin } = useAuth()
-  const [step, setStep] = useState<Step>('email')
-  const [email, setEmail] = useState('')
-  const [password, setPassword] = useState('')
-  const [loading, setLoading] = useState(false)
-  const [error, setError] = useState('')
-  const [hasFailed, setHasFailed] = useState(false)
-
-  const isValidEmail = (value: string) => /^[^\s@]+@[^\s@]+\.[^\s@]+$/.test(value)
-  const isTripCode = (value: string) => /^[A-Z0-9\-_]{6,20}$/i.test(value.trim())
-
-  const handleEmailChange = (value: string) => {
-    setEmail(value)
-    setError('')
-    if (isValidEmail(value)) {
-      setStep('password')
-=======
 "use client";
 
 import React, { useState, useRef, useEffect } from "react";
@@ -394,23 +365,24 @@
       // Handle email - proceed to password step
       setIsFlipped(true);
       setTimeout(() => passwordRef.current?.focus(), 100);
->>>>>>> 470b7bc6
     } else {
-      setStep('email')
-    }
-  }
+      setError("Please enter a valid email address or trip code");
+    }
+  };
+
+  const handleEmailKeyDown = (e: React.KeyboardEvent) => {
+    if (e.key === "Enter") {
+      handleEmailSubmit();
+    }
+  };
+
+  const handlePasswordKeyDown = (e: React.KeyboardEvent) => {
+    if (e.key === "Enter" && password.trim()) {
+      handleLogin();
+    }
+  };
 
   const handleLogin = async () => {
-<<<<<<< HEAD
-    if (!isValidEmail(email) || !password) return
-    setLoading(true)
-    const { error } = await signInWithEmail(email, password)
-    setLoading(false)
-    if (error) {
-      if (!hasFailed) {
-        setHasFailed(true)
-        setStep('error-offer-otp')
-=======
     if (!isValidEmail(email) || !password.trim()) return;
 
     setIsLoading(true);
@@ -423,14 +395,13 @@
       if (error) {
         setPasswordError(error.message || "Invalid email or password");
         setPasswordAttempted(true); // Show progressive options after failed attempt
->>>>>>> 470b7bc6
       } else {
-        setError('Wrong password')
+        // Save user credentials if "Remember me" is checked
+        if (rememberMe) {
+          saveUserCredentials(email);
+        }
+        // Success - AuthContext will handle redirect
       }
-<<<<<<< HEAD
-    } else {
-      router.push('/dashboard')
-=======
     } catch (error) {
       console.error("Login error:", error);
       setPasswordError("Login failed. Please try again.");
@@ -539,79 +510,137 @@
     if (!isValidEmail(email)) {
       setError("Please enter a valid email address");
       return;
->>>>>>> 470b7bc6
-    }
+    }
+
+    setIsLoading(true);
+    setError(null);
+
+    try {
+      console.log("=== MAIN PAGE SEND OTP ===");
+      console.log("Sending to:", email);
+
+      const { error } = await resetPassword(email);
+
+      if (error) {
+        setError(
+          error.message || "Failed to send reset email. Please try again.",
+        );
+      } else {
+        setOtpSent(true);
+        setError(null);
+      }
+    } catch (err) {
+      console.error("Send OTP error:", err);
+      setError("Failed to send reset email. Please try again.");
+    } finally {
+      setIsLoading(false);
+    }
+  };
+
+  const handleVerifyOTP = async () => {
+    if (otp.length !== 6) {
+      setError("Please enter a valid 6-digit OTP code");
+      return;
+    }
+
+    setIsLoading(true);
+    setError(null);
+
+    try {
+      console.log("=== VERIFY OTP ===");
+      console.log("Email:", email);
+      console.log("OTP:", otp);
+
+      const { error } = await verifyOtp(email, otp, "recovery");
+
+      if (error) {
+        setError(error.message || "Invalid OTP code. Please try again.");
+      } else {
+        setError(null);
+        setShowPasswordReset(true);
+        setOtpSent(false);
+        setOtp("");
+      }
+    } catch (err) {
+      console.error("Verify OTP error:", err);
+      setError("Failed to verify OTP. Please try again.");
+    } finally {
+      setIsLoading(false);
+    }
+  };
+
+  if (isLoading) {
+    return (
+      <div className="min-h-screen bg-gradient-to-br from-pearl-50 via-amber-50/30 to-emerald-50/20 dark:from-[#212121] dark:via-[#1a1a1a] dark:to-[#0E3D2F]/10 flex items-center justify-center">
+        <div className="text-center">
+          <div className="animate-spin rounded-full h-12 w-12 border-b-2 border-emerald-600 dark:border-emerald-400 mx-auto mb-4"></div>
+          <p className="text-pearl-600 dark:text-pearl-300">Signing in...</p>
+        </div>
+      </div>
+    );
   }
 
-  const handleSendCode = async () => {
-    setLoading(true)
-    const { error } = await sendOtpLogin(email)
-    setLoading(false)
-    setError(error ? 'Failed to send code' : 'Code sent. Check your email.')
-  }
-
-  const verifyTripCode = async (code: string): Promise<string | null> => {
-    try {
-      await new Promise((resolve) => setTimeout(resolve, 500))
-      const { supabase } = await import('@/lib/supabase-client')
-      const { data, error } = await supabase.rpc('get_trip_by_access_code', { p_access_code: code })
-      if (error || !data) return null
-      return data.id
-    } catch {
-      return null
-    }
-  }
-
-  const handleTripAccess = async () => {
-    setLoading(true)
-    const id = await verifyTripCode(email.trim())
-    setLoading(false)
-    if (id) {
-      router.push(`/trips/${email.trim()}`)
-    } else {
-      setError('Invalid trip key')
-    }
-  }
-
-  const handleMicrosoft = async () => {
-    setLoading(true)
-    const { error } = await signInWithAzure()
-    setLoading(false)
-    if (error) setError('Microsoft sign-in failed')
-  }
-
-  return (
-    <div className="min-h-screen flex items-center justify-center p-4 bg-gray-50">
-      <div className="w-full max-w-md space-y-4">
-        <div className="text-center mb-4">
-          <Image src="/images/logos/wolthers-logo-green.svg" alt="Wolthers & Associates" width={200} height={54} className="mx-auto" />
-          <h1 className="text-xl font-bold mt-4 text-amber-600">Wolthers Travel Itineraries</h1>
-          <p className="text-gray-600 text-sm mt-2">Sign in to access your travel dashboard</p>
+  // Email Login Card - Complete card for email step
+  const EmailLoginCard = () => (
+    <div
+      className={cn(
+        "relative overflow-hidden rounded-2xl shadow-2xl",
+        "bg-white/80 dark:bg-[#0E3D2F]/80 backdrop-blur-xl",
+        "border border-emerald-200/30 dark:border-emerald-800/40",
+        "transform transition-all duration-500",
+      )}
+    >
+      {/* Glassmorphism overlay */}
+      <div className="absolute inset-0 bg-gradient-to-br from-emerald-50/50 via-white/30 to-amber-50/30 dark:from-[#0E3D2F]/60 dark:via-[#041611]/40 dark:to-[#1a1a1a]/60" />
+
+      {/* Animated background patterns */}
+      <div className="absolute inset-0 overflow-hidden">
+        <div className="absolute -top-4 -right-4 w-24 h-24 bg-gradient-to-br from-emerald-400/10 to-amber-400/10 rounded-full blur-xl animate-pulse delay-1000"></div>
+        <div className="absolute -bottom-4 -left-4 w-32 h-32 bg-gradient-to-tr from-amber-400/10 to-emerald-400/10 rounded-full blur-3xl animate-pulse delay-2000"></div>
+      </div>
+
+      <div className="relative p-6 sm:p-8">
+        {/* Logo */}
+        <div className="text-center mb-6">
+          <Image
+            src="/images/logos/wolthers-logo-green.svg"
+            alt="Wolthers & Associates"
+            width={200}
+            height={54}
+            priority
+            className="h-12 sm:h-14 w-auto mx-auto transition-opacity duration-300 dark:hidden"
+          />
+          <Image
+            src="/images/logos/wolthers-logo-off-white.svg"
+            alt="Wolthers & Associates"
+            width={200}
+            height={54}
+            priority
+            className="h-12 sm:h-14 w-auto mx-auto transition-opacity duration-300 hidden dark:block"
+          />
         </div>
 
-        <input
-          type="text"
-          value={email}
-          onChange={(e) => handleEmailChange(e.target.value)}
-          placeholder="Enter your email address or trip key"
-          className="w-full px-4 py-3 border rounded-lg focus:outline-none focus:ring-2 focus:ring-emerald-500"
-          autoFocus
-          disabled={loading}
-        />
-
-        {step === 'password' && (
-          <>
+        {/* Header */}
+        <div className="text-center mb-6 sm:mb-8">
+          <h1 className="text-xl sm:text-2xl font-bold text-yellow-500 dark:text-yellow-400 mb-2">
+            Wolthers Travel Itineraries
+          </h1>
+          <p className="text-pearl-600 dark:text-pearl-300 text-sm">
+            Sign in to access your travel dashboard
+          </p>
+        </div>
+
+        {/* Error Display */}
+        {error && (
+          <div className="mb-4 p-3 rounded-lg bg-red-50 dark:bg-red-900/20 border border-red-200 dark:border-red-800/40">
+            <p className="text-sm text-red-600 dark:text-red-400">{error}</p>
+          </div>
+        )}
+
+        {/* Email/Trip Code Form */}
+        <div className="mb-6 space-y-2 relative">
+          <div className="relative">
             <input
-<<<<<<< HEAD
-              type="password"
-              value={password}
-              onChange={(e) => setPassword(e.target.value)}
-              placeholder="Enter your password"
-              className="w-full px-4 py-3 border rounded-lg focus:outline-none focus:ring-2 focus:ring-emerald-500"
-              disabled={loading}
-            />
-            {error && <div className="text-sm text-red-600">{error}</div>}
-=======
               type="text"
               value={email}
               onChange={(e) => {
@@ -750,58 +779,174 @@
         {/* Development Login Toggle - Only in dev mode */}
         {process.env.NODE_ENV === "development" && (
           <div className="text-center mt-4">
->>>>>>> 470b7bc6
             <button
-              onClick={handleLogin}
-              disabled={loading || !password}
-              className="w-full bg-emerald-600 text-white py-3 px-4 rounded-lg disabled:opacity-50"
+              onClick={() => setShowDevAccounts(!showDevAccounts)}
+              className="text-xs text-gray-500 hover:text-gray-700 dark:text-gray-400 dark:hover:text-gray-200 transition-colors duration-200"
             >
-              {loading ? 'Signing in...' : 'Sign in'}
+              {showDevAccounts ? "↑ Hide" : "↓ Show"} Developer Test Accounts
             </button>
-          </>
+          </div>
         )}
-
-        {step === 'error-offer-otp' && (
-          <>
+      </div>
+
+      {/* Subtle bottom glow */}
+      <div className="absolute bottom-0 left-0 right-0 h-px bg-gradient-to-r from-transparent via-emerald-400/30 to-transparent"></div>
+    </div>
+  );
+
+  // Password Login Card - Complete card for password step
+  const PasswordLoginCard = () => (
+    <div
+      className={cn(
+        "relative overflow-hidden rounded-2xl shadow-2xl",
+        "bg-white/80 dark:bg-[#0E3D2F]/80 backdrop-blur-xl",
+        "border border-emerald-200/30 dark:border-emerald-800/40",
+        "transform transition-all duration-500",
+      )}
+    >
+      {/* Glassmorphism overlay */}
+      <div className="absolute inset-0 bg-gradient-to-br from-emerald-50/50 via-white/30 to-amber-50/30 dark:from-[#0E3D2F]/60 dark:via-[#041611]/40 dark:to-[#1a1a1a]/60" />
+
+      {/* Animated background patterns */}
+      <div className="absolute inset-0 overflow-hidden">
+        <div className="absolute -top-4 -right-4 w-24 h-24 bg-gradient-to-br from-emerald-400/10 to-amber-400/10 rounded-full blur-xl animate-pulse delay-1000"></div>
+        <div className="absolute -bottom-4 -left-4 w-32 h-32 bg-gradient-to-tr from-amber-400/10 to-emerald-400/10 rounded-full blur-3xl animate-pulse delay-2000"></div>
+      </div>
+
+      <div className="relative p-6 sm:p-8">
+        {/* Logo */}
+        <div className="text-center mb-6">
+          <Image
+            src="/images/logos/wolthers-logo-green.svg"
+            alt="Wolthers & Associates"
+            width={200}
+            height={54}
+            priority
+            className="h-12 sm:h-14 w-auto mx-auto transition-opacity duration-300 dark:hidden"
+          />
+          <Image
+            src="/images/logos/wolthers-logo-off-white.svg"
+            alt="Wolthers & Associates"
+            width={200}
+            height={54}
+            priority
+            className="h-12 sm:h-14 w-auto mx-auto transition-opacity duration-300 hidden dark:block"
+          />
+        </div>
+
+        {/* Header */}
+        <div className="text-center mb-6 sm:mb-8">
+          <h1 className="text-xl sm:text-2xl font-bold text-yellow-500 dark:text-yellow-400 mb-2">
+            Welcome back!
+          </h1>
+          <p className="text-pearl-600 dark:text-pearl-300 text-sm">{email}</p>
+        </div>
+
+        {/* Password Form */}
+        <div className="mb-6 space-y-2">
+          <label className="block text-sm font-medium text-pearl-700 dark:text-pearl-300">
+            Password
+          </label>
+          <div className="relative">
             <input
-              type="password"
+              ref={passwordRef}
+              type={showPassword ? "text" : "password"}
               value={password}
-              disabled
-              className="w-full px-4 py-3 border rounded-lg bg-gray-100 cursor-not-allowed"
+              onChange={(e) => {
+                setPassword(e.target.value);
+                if (passwordError) setPasswordError(null); // Clear error when typing
+              }}
+              onKeyDown={handlePasswordKeyDown}
+              placeholder="Enter your password and press Enter"
+              className={cn(
+                "w-full px-4 py-3 pr-12 border rounded-lg focus:outline-none focus:ring-2 bg-white/50 dark:bg-[#0E3D2F]/30 backdrop-blur-sm text-gray-900 dark:text-white placeholder-gray-500 dark:placeholder-gray-400",
+                passwordError
+                  ? "border-red-500 dark:border-red-400 focus:ring-red-500 focus:border-red-500"
+                  : "border-emerald-200/60 dark:border-emerald-800/40 focus:ring-emerald-500 focus:border-emerald-500",
+              )}
+              autoComplete="current-password"
+              disabled={isLoading}
+              autoFocus
+              spellCheck={false}
+              data-ms-editor="true"
             />
-            <div className="bg-red-50 border border-red-200 rounded-lg p-3 text-sm flex flex-col sm:flex-row sm:items-center sm:justify-between space-y-2 sm:space-y-0">
-              <span>Wrong password. Send a one-time code to reset?</span>
-              <div className="flex items-center space-x-4">
-                <button onClick={handleSendCode} disabled={loading} className="text-emerald-600 font-medium">
-                  Send code
-                </button>
-                <button onClick={() => { setStep('password'); setError('') }} className="text-gray-600 underline">
-                  Try again
-                </button>
-              </div>
+            <button
+              type="button"
+              onClick={() => setShowPassword(!showPassword)}
+              className="absolute right-3 top-1/2 transform -translate-y-1/2 text-gray-400 hover:text-gray-600 dark:text-gray-500 dark:hover:text-gray-300 transition-colors duration-200"
+              tabIndex={-1}
+              disabled={isLoading}
+            >
+              {showPassword ? (
+                <EyeOff className="w-5 h-5" />
+              ) : (
+                <Eye className="w-5 h-5" />
+              )}
+            </button>
+          </div>
+
+          {/* Password Error Display */}
+          {passwordError && (
+            <div className="mt-2 p-3 rounded-lg bg-red-50 dark:bg-red-900/20 border border-red-200 dark:border-red-800/40">
+              <p className="text-sm text-red-600 dark:text-red-400">
+                {passwordError}
+              </p>
             </div>
-          </>
-        )}
-
-        {step === 'email' && isTripCode(email) && (
-          <button
-            onClick={handleTripAccess}
-            disabled={loading}
-            className="w-full bg-blue-600 text-white py-3 px-4 rounded-lg disabled:opacity-50"
+          )}
+
+          <div className="flex justify-between items-center">
+            <button
+              onClick={() => setIsFlipped(false)}
+              className="text-sm text-emerald-600 dark:text-emerald-400 hover:text-emerald-700 dark:hover:text-emerald-300 transition-colors"
+            >
+              ← Back to email
+            </button>
+            <p className="text-sm text-pearl-600 dark:text-pearl-400">
+              Press Enter to sign in
+            </p>
+          </div>
+        </div>
+
+        {/* Remember Me Checkbox */}
+        <div className="mb-4 flex items-center space-x-2">
+          <input
+            type="checkbox"
+            id="rememberMe"
+            checked={rememberMe}
+            onChange={(e) => setRememberMe(e.target.checked)}
+            className="w-4 h-4 text-emerald-600 bg-gray-100 border-gray-300 rounded focus:ring-emerald-500 focus:ring-2"
+            disabled={isLoading}
+          />
+          <label
+            htmlFor="rememberMe"
+            className="text-sm text-pearl-600 dark:text-pearl-400"
           >
-            {loading ? 'Validating...' : 'Enter Trip Key'}
-          </button>
-        )}
-
+            Remember me for future logins
+          </label>
+        </div>
+
+        {/* Sign In Button */}
         <button
-          onClick={handleMicrosoft}
-          disabled={loading}
-          className="w-full bg-gray-800 text-white py-3 px-4 rounded-lg disabled:opacity-50"
+          onClick={handleLogin}
+          disabled={!isValidEmail(email) || !password.trim() || isLoading}
+          className={cn(
+            "w-full mb-4 py-3 px-4 rounded-lg font-medium text-white transition-all duration-200",
+            "bg-gradient-to-r from-emerald-600 to-emerald-700 hover:from-emerald-700 hover:to-emerald-800",
+            "focus:outline-none focus:ring-2 focus:ring-emerald-500 focus:ring-offset-2",
+            "disabled:opacity-50 disabled:cursor-not-allowed disabled:transform-none",
+            "transform hover:scale-[1.02] active:scale-[0.98]",
+            "shadow-lg hover:shadow-xl",
+          )}
         >
-          Sign in with Microsoft
+          {isLoading ? (
+            <div className="flex items-center justify-center">
+              <div className="animate-spin rounded-full h-4 w-4 border-b-2 border-white mr-2"></div>
+              Signing in...
+            </div>
+          ) : (
+            "Sign In"
+          )}
         </button>
-<<<<<<< HEAD
-=======
 
         {/* Forgot Password Link - Show when password is wrong */}
         {passwordError && passwordAttempted && (
@@ -833,8 +978,183 @@
             </button>
           </div>
         )}
->>>>>>> 470b7bc6
+      </div>
+
+      {/* Subtle bottom glow */}
+      <div className="absolute bottom-0 left-0 right-0 h-px bg-gradient-to-r from-transparent via-emerald-400/30 to-transparent"></div>
+    </div>
+  );
+
+  // OTP Reset Password Modal
+  const OTPResetModal = () => (
+    <div className="fixed inset-0 bg-black/50 backdrop-blur-sm z-50 flex items-center justify-center p-4">
+      <div className="bg-white dark:bg-[#0E3D2F]/90 backdrop-blur-xl rounded-2xl shadow-2xl border border-emerald-200/30 dark:border-emerald-800/40 w-full max-w-md">
+        <div className="p-6">
+          {/* Header */}
+          <div className="text-center mb-6">
+            <h2 className="text-xl font-bold text-gray-900 dark:text-white mb-2">
+              Reset Password
+            </h2>
+            <p className="text-sm text-gray-600 dark:text-gray-300">
+              {!otpSent
+                ? `We'll send a verification code to ${email}`
+                : "Enter the 6-digit code sent to your email"}
+            </p>
+          </div>
+
+          {/* Error Display */}
+          {error && (
+            <div className="mb-4 p-3 rounded-lg bg-red-50 dark:bg-red-900/20 border border-red-200 dark:border-red-800/40">
+              <p className="text-sm text-red-600 dark:text-red-400">{error}</p>
+            </div>
+          )}
+
+          {!otpSent ? (
+            /* Send OTP Step */
+            <div className="space-y-4">
+              <button
+                onClick={handleSendOTP}
+                disabled={isLoading}
+                className="w-full py-3 px-4 bg-emerald-600 hover:bg-emerald-700 text-white font-medium rounded-lg transition-colors disabled:opacity-50"
+              >
+                {isLoading ? "Sending..." : "Send Verification Code"}
+              </button>
+            </div>
+          ) : (
+            /* OTP Verification Step */
+            <div className="space-y-4">
+              <div>
+                <label className="block text-sm font-medium text-gray-700 dark:text-gray-300 mb-2">
+                  Verification Code
+                </label>
+                <input
+                  type="text"
+                  value={otp}
+                  onChange={(e) => {
+                    setOtp(e.target.value.replace(/\D/g, "").slice(0, 6));
+                    if (error) setError(null);
+                  }}
+                  placeholder="000000"
+                  className="w-full px-4 py-3 border border-gray-300 dark:border-gray-600 rounded-lg focus:outline-none focus:ring-2 focus:ring-emerald-500 bg-white dark:bg-gray-800 text-gray-900 dark:text-white text-center text-lg tracking-widest"
+                  maxLength={6}
+                  autoFocus
+                />
+              </div>
+
+              <button
+                onClick={handleVerifyOTP}
+                disabled={isLoading || otp.length !== 6}
+                className="w-full py-3 px-4 bg-emerald-600 hover:bg-emerald-700 text-white font-medium rounded-lg transition-colors disabled:opacity-50"
+              >
+                {isLoading ? "Verifying..." : "Verify Code"}
+              </button>
+
+              <button
+                onClick={() => {
+                  setOtpSent(false);
+                  setOtp("");
+                  setError(null);
+                }}
+                className="w-full text-sm text-gray-600 dark:text-gray-400 hover:text-gray-800 dark:hover:text-gray-200"
+              >
+                ← Back to send code
+              </button>
+            </div>
+          )}
+
+          {/* Close button */}
+          <div className="mt-6 pt-4 border-t border-gray-200 dark:border-gray-700">
+            <button
+              onClick={() => {
+                setShowForgotPassword(false);
+                setOtpSent(false);
+                setOtp("");
+                setError(null);
+              }}
+              className="w-full text-sm text-gray-500 hover:text-gray-700 dark:text-gray-400 dark:hover:text-gray-200"
+            >
+              Cancel
+            </button>
+          </div>
+        </div>
       </div>
     </div>
-  )
-}
+  );
+
+  return (
+    <div className="min-h-screen bg-gradient-to-br from-pearl-50 via-amber-50/30 to-emerald-50/20 dark:from-[#212121] dark:via-[#1a1a1a] dark:to-[#0E3D2F]/10 flex items-center justify-center p-4 sm:p-6 lg:p-8">
+      {/* Animated background elements */}
+      <div className="absolute inset-0 overflow-hidden">
+        <div className="absolute -top-10 -left-10 w-32 h-32 sm:w-40 sm:h-40 bg-emerald-200/20 dark:bg-emerald-900/10 rounded-full blur-3xl animate-pulse"></div>
+        <div className="absolute top-1/4 right-4 sm:right-10 w-24 h-24 sm:w-32 sm:h-32 bg-amber-200/20 dark:bg-amber-900/10 rounded-full blur-2xl animate-pulse delay-1000"></div>
+        <div className="absolute bottom-10 right-1/4 w-36 h-36 sm:w-48 sm:h-48 bg-emerald-300/10 dark:bg-emerald-800/10 rounded-full blur-3xl animate-pulse delay-2000"></div>
+      </div>
+
+      {/* Main login container */}
+      <div className="relative z-10 w-full max-w-md mx-auto">
+        {/* Simple conditional rendering - no flip animation */}
+        {!isFlipped ? <EmailLoginCard /> : <PasswordLoginCard />}
+
+        {/* Copyright */}
+        <div className="text-center mt-6">
+          <p className="text-xs text-pearl-600 dark:text-pearl-400">
+            © {new Date().getFullYear()} Wolthers & Associates. All rights
+            reserved.
+          </p>
+        </div>
+
+        {/* Development Account Switcher - Only in dev mode */}
+        {process.env.NODE_ENV === "development" && showDevAccounts && (
+          <div className="mt-8">
+            <DevAccountSwitcher
+              onSelectAccount={handleDevAccountSelect}
+              disabled={isLoading}
+            />
+          </div>
+        )}
+      </div>
+
+      {/* OTP Reset Password Modal */}
+      {showForgotPassword && <OTPResetModal />}
+
+      {/* Password Reset Modal */}
+      <IsolatedPasswordResetModal
+        isOpen={showPasswordReset}
+        onClose={() => setShowPasswordReset(false)}
+        email={email}
+        onSuccess={() => {
+          setShowPasswordReset(false);
+          setShowForgotPassword(false);
+          router.push("/dashboard");
+        }}
+      />
+
+      {/* OTP Login Modal */}
+      {showOTPLogin && (
+        <div className="fixed inset-0 bg-black/50 backdrop-blur-sm z-50 flex items-center justify-center p-4">
+          <div className="w-full max-w-md">
+            <OTPLogin
+              onBack={() => setShowOTPLogin(false)}
+              onSuccess={handleOTPLoginSuccess}
+            />
+          </div>
+        </div>
+      )}
+
+      {/* Password Change Prompt */}
+      <PasswordChangePrompt
+        isOpen={showPasswordPrompt}
+        onClose={handlePasswordPromptClose}
+        onOpenUserPanel={handleOpenUserPanel}
+        userName={user?.name}
+      />
+
+      {/* User Panel */}
+      <UserPanel
+        isOpen={showUserPanel}
+        onClose={() => setShowUserPanel(false)}
+        focusPasswordChange={(user as any)?.otp_login}
+      />
+    </div>
+  );
+}